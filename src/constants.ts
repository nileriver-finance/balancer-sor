--- conflicted
+++ resolved
@@ -22,7 +22,7 @@
     5: '0x65748E8287Ce4B9E6D83EE853431958851550311',
     42: '0xBA12222222228d8Ba445958a75a0704d566BF2C8',
     137: '0xBA12222222228d8Ba445958a75a0704d566BF2C8',
-<<<<<<< HEAD
+    42161: '0xBA12222222228d8Ba445958a75a0704d566BF2C8',
 };
 
 export const EMPTY_SWAPINFO: SwapInfo = {
@@ -36,7 +36,4 @@
     returnAmountConsideringFees: ZERO,
     returnAmountFromSwaps: ZERO,
     marketSp: ZERO,
-=======
-    42161: '0xBA12222222228d8Ba445958a75a0704d566BF2C8',
->>>>>>> 5c60aadb
 };