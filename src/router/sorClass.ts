import cloneDeep from 'lodash.clonedeep';
import { PRICE_ERROR_TOLERANCE } from '../config';
import {
    BigNumber as OldBigNumber,
    bnum,
    ZERO,
    ONE,
    INFINITY,
} from '../utils/bignumber';
import { SwapTypes, NewPath, Swap } from '../types';
import {
    getEffectivePriceSwapForPath,
    getSpotPriceAfterSwapForPath,
    getDerivativeSpotPriceAfterSwapForPath,
    getOutputAmountSwapForPath,
    EVMgetOutputAmountSwap,
} from './helpersClass';
import { MaxUint256 } from '@ethersproject/constants';
import { BigNumber, formatFixed } from '@ethersproject/bignumber';

// TODO get max price from slippage tolerance given by user options
export const MAX_UINT = MaxUint256.toString();

const minAmountOut = 0;
const maxAmountIn: string = MAX_UINT;
const maxPrice: string = MAX_UINT;

export const optimizeSwapAmounts = (
    paths: NewPath[],
    swapType: SwapTypes,
    totalSwapAmount: OldBigNumber,
    initialSwapAmounts: OldBigNumber[],
    highestLimitAmounts: OldBigNumber[],
    inputDecimals: number,
    outputDecimals: number,
    initialNumPaths: number,
    maxPools: number,
    costReturnToken: BigNumber
): [NewPath[], OldBigNumber[], OldBigNumber] => {
    // First get the optimal totalReturn to trade 'totalSwapAmount' with
    // one path only (b=1). Then increase the number of pools as long as
    // improvementCondition is true (see more information below)
    let bestTotalReturnConsideringFees =
        swapType === SwapTypes.SwapExactIn ? INFINITY.times(-1) : INFINITY;
    let bestSwapAmounts: OldBigNumber[] = [];
    let bestPaths: NewPath[] = [];
    let swapAmounts = initialSwapAmounts;
    for (let b = initialNumPaths; b <= paths.length; b++) {
        console.log('starting search with ', b, 'paths');
        if (b != initialNumPaths) {
            // We already had a previous iteration and are adding another pool this new iteration
            // swapAmounts.push(ONE); // Initialize new swapAmount with 1 wei to
            // make sure that it won't be considered as a non viable amount (which would
            // be the case if it started at 0)

            // Start new path at 1/b of totalSwapAmount (i.e. if this is the 5th pool, we start with
            // 20% of the totalSwapAmount for this new swapAmount added). However, we need to make sure
            // that this value is not higher then the bth limit of the paths available otherwise there
            // won't be any possible path to process this swapAmount:
            const newSwapAmount = OldBigNumber.min.apply(null, [
                totalSwapAmount.times(bnum(1 / b)),
                highestLimitAmounts[b - 1],
            ]);
            // We need then to multiply all current
            // swapAmounts by 1-newSwapAmount/totalSwapAmount.
            swapAmounts.forEach((swapAmount, i) => {
                swapAmounts[i] = swapAmounts[i].times(
                    ONE.minus(newSwapAmount.div(totalSwapAmount))
                );
            });
            swapAmounts.push(newSwapAmount);
        }

        //  iterate until we converge to the best pools for a given totalSwapAmount
        //  first initialize variables
        const historyOfSortedPathIds: string[] = [];
        let selectedPaths: NewPath[] = [];
<<<<<<< HEAD
        let [
            newSelectedPaths,
            exceedingAmounts,
            selectedPathLimitAmounts,
            pathIds,
        ] = getBestPathIds(paths, swapType, swapAmounts);
=======
        let [newSelectedPaths, exceedingAmounts, pathIds] = getBestPathIds(
            paths,
            swapType,
            swapAmounts,
            inputDecimals
        );
>>>>>>> 759637fb

        // Check if ids are in history of ids, but first sort and stringify to make comparison possible
        // Copy array https://stackoverflow.com/a/42442909
        let sortedPathIdsJSON = JSON.stringify([...pathIds].sort()); // Just to check if this set of paths has already been chosen
        // We now loop to iterateSwapAmounts until we converge. This is not necessary
        // for just 1 path because swapAmount will always be totalSwapAmount
        while (!historyOfSortedPathIds.includes(sortedPathIdsJSON) && b > 1) {
            historyOfSortedPathIds.push(sortedPathIdsJSON); // We store all previous paths ids to avoid infinite loops because of local minima
            selectedPaths = newSelectedPaths;
            [swapAmounts, exceedingAmounts] = iterateSwapAmounts(
                selectedPaths,
                swapType,
                totalSwapAmount,
                swapAmounts,
                exceedingAmounts
<<<<<<< HEAD
            );
            [
                newSelectedPaths,
                exceedingAmounts,
                selectedPathLimitAmounts,
                pathIds,
            ] = getBestPathIds(paths, swapType, swapAmounts);
=======
            );
            [newSelectedPaths, exceedingAmounts, pathIds] = getBestPathIds(
                paths,
                swapType,
                swapAmounts,
                inputDecimals
            );
>>>>>>> 759637fb

            if (pathIds.length === 0) break;

            sortedPathIdsJSON = JSON.stringify([...pathIds].sort());
        }
        // In case b = 1 the while above was skipped and we need to define selectedPaths
        if (b == 1) selectedPaths = newSelectedPaths;

        const totalReturn = calcTotalReturn(
            selectedPaths,
            swapType,
            swapAmounts,
            inputDecimals
        );

        // Calculates the number of pools in all the paths to include the gas costs
        const totalNumberOfPools = selectedPaths.reduce(
            (acc, path) => acc + path.swaps.length,
            0
        );

        // improvementCondition is true if we are improving the totalReturn
        // Notice that totalReturn has to be maximized for 'swapExactIn'
        // and MINIMIZED for 'swapExactOut'
        // This is because for the case of 'swapExactOut', totalReturn means the
        // amount of tokenIn needed to buy totalSwapAmount of tokenOut
        const costReturnTokenHuman = formatFixed(
            costReturnToken,
            outputDecimals
        );
        let improvementCondition = false;
        let totalReturnConsideringFees = ZERO;
        const gasFees = bnum(totalNumberOfPools).times(costReturnTokenHuman);
        if (swapType === SwapTypes.SwapExactIn) {
            totalReturnConsideringFees = totalReturn.minus(gasFees);
            improvementCondition = totalReturnConsideringFees.isGreaterThan(
                bestTotalReturnConsideringFees
            );
        } else {
            totalReturnConsideringFees = totalReturn.plus(gasFees);
            improvementCondition = totalReturnConsideringFees.isLessThan(
                bestTotalReturnConsideringFees
            );
        }

        // Stop if improvement has stopped
        if (!improvementCondition) break;

        bestSwapAmounts = [...swapAmounts]; // Copy to avoid linking variables
        bestPaths = [...selectedPaths];
        bestTotalReturnConsideringFees = totalReturnConsideringFees;

        // Stop if max number of pools has been reached
        if (totalNumberOfPools >= maxPools) break;
    }

    console.log(
        'bestTotalReturnConsideringFees:',
        bestTotalReturnConsideringFees.toString()
    );
    // 0 swap amounts can occur due to rounding errors but we don't want to pass those on so filter out
    bestPaths = bestPaths.filter((_, i) => !bestSwapAmounts[i].isZero());
    bestSwapAmounts = bestSwapAmounts.filter(
        (swapAmount) => !swapAmount.isZero()
    );

    return [bestPaths, bestSwapAmounts, bestTotalReturnConsideringFees];
};

export const formatSwaps = (
    bestPaths: NewPath[],
    swapType: SwapTypes,
    totalSwapAmount: OldBigNumber,
    bestSwapAmounts: OldBigNumber[]
): [Swap[][], OldBigNumber, OldBigNumber] => {
    //// Prepare swap data from paths
    const swaps: Swap[][] = [];
    let highestSwapAmt = bestSwapAmounts[0];
    let largestSwapPath: NewPath = bestPaths[0];
    let bestTotalReturn = ZERO; // Reset totalReturn as this time it will be
    // calculated with the EVM maths so the return is exactly what the user will get
    // after executing the transaction (given there are no front-runners)

    // TO DO
    console.log('\nPaths and swap amounts have been chosen now');
    console.log('Number of paths: ', bestPaths.length);
    for (let i = 0; i < bestPaths.length; i++) {
        console.log('Length of path', i, ':', bestPaths[i].pools.length);
        for (let j = 0; j < bestPaths[i].pools.length; j++) {
            console.log('pool address:', bestPaths[i].pools[j].address);
        }
    }

    console.log(`!!!!!!! bestSwapAmounts`);
    console.log(JSON.stringify(bestSwapAmounts));

    bestPaths.forEach((path, i) => {
        const swapAmount = bestSwapAmounts[i];

        if (swapAmount.gt(highestSwapAmt)) {
            highestSwapAmt = swapAmount;
            largestSwapPath = path;
        }

        // // TODO: remove. To debug only!
        /*
        console.log(
            'Prices should be all very close (unless one of the paths is on the limit!'
        );
        console.log(
            getSpotPriceAfterSwapForPath(path, swapType, swapAmount).toNumber()
        );
<<<<<<< HEAD
        */
        const poolPairData = path.poolPairData;
        const pathSwaps: Swap[] = [];
        const amounts: BigNumber[] = [];
        let returnAmount: BigNumber;
        const n = poolPairData.length;
        amounts.push(swapAmount);
        if (swapType === SwapTypes.SwapExactIn) {
            for (let i = 0; i < n; i++) {
                amounts.push(
                    EVMgetOutputAmountSwap(
                        path.pools[i],
                        poolPairData[i],
                        SwapTypes.SwapExactIn,
                        amounts[amounts.length - 1]
                    )
=======
            */

        let returnAmount: OldBigNumber;

        if (path.poolPairData.length == 1) {
            // Direct trade: add swap from only pool
            const swap: Swap = {
                pool: path.swaps[0].pool,
                tokenIn: path.swaps[0].tokenIn,
                tokenOut: path.swaps[0].tokenOut,
                swapAmount: swapAmount.toString(),
                limitReturnAmount:
                    swapType === SwapTypes.SwapExactIn
                        ? minAmountOut.toString()
                        : maxAmountIn,
                maxPrice: maxPrice,
                tokenInDecimals: path.poolPairData[0].decimalsIn,
                tokenOutDecimals: path.poolPairData[0].decimalsOut,
            };
            swaps.push([swap]);
            // Call EVMgetOutputAmountSwap to guarantee pool state is updated
            returnAmount = EVMgetOutputAmountSwap(
                path.pools[0],
                path.poolPairData[0],
                swapType,
                swapAmount
            );
        } else {
            // Multi-hop:

            let amountSwap1, amountSwap2;
            if (swapType === SwapTypes.SwapExactIn) {
                amountSwap1 = swapAmount;
                amountSwap2 = EVMgetOutputAmountSwap(
                    path.pools[0],
                    path.poolPairData[0],
                    swapType,
                    swapAmount
                );
                // Call EVMgetOutputAmountSwap to update the pool state
                // for the second hop as well (the first was updated above)
                returnAmount = EVMgetOutputAmountSwap(
                    path.pools[1],
                    path.poolPairData[1],
                    swapType,
                    amountSwap2
                );
            } else {
                amountSwap1 = EVMgetOutputAmountSwap(
                    path.pools[1],
                    path.poolPairData[1],
                    swapType,
                    swapAmount
>>>>>>> 759637fb
                );
                const swap: Swap = {
                    pool: path.swaps[i].pool,
                    tokenIn: path.swaps[i].tokenIn,
                    tokenOut: path.swaps[i].tokenOut,
                    swapAmount: amounts[i].toString(),
                    limitReturnAmount: minAmountOut.toString(),
                    maxPrice: maxPrice,
                    tokenInDecimals: path.poolPairData[i].decimalsIn,
                    tokenOutDecimals: path.poolPairData[i].decimalsOut,
                };
                pathSwaps.push(swap);
            }
            returnAmount = amounts[n];
            console.log('i: ', i, 'amounts: ', amounts.toString());
            console.log('returnAmount: ', returnAmount.toString());
        } else {
            for (let i = 0; i < n; i++) {
                amounts.unshift(
                    EVMgetOutputAmountSwap(
                        path.pools[n - 1 - i],
                        poolPairData[n - 1 - i],
                        SwapTypes.SwapExactOut,
                        amounts[0]
                    )
                );
                const swap: Swap = {
                    pool: path.swaps[n - 1 - i].pool,
                    tokenIn: path.swaps[n - 1 - i].tokenIn,
                    tokenOut: path.swaps[n - 1 - i].tokenOut,
                    swapAmount: amounts[1].toString(),
                    limitReturnAmount: maxAmountIn,
                    maxPrice: maxPrice,
                    tokenInDecimals: path.poolPairData[n - 1 - i].decimalsIn,
                    tokenOutDecimals: path.poolPairData[n - 1 - i].decimalsOut,
                };
                pathSwaps.unshift(swap);
            }
            returnAmount = amounts[0];
        }
        swaps.push(pathSwaps);
        bestTotalReturn = bestTotalReturn.plus(returnAmount);
    });

    // Since the individual swapAmounts for each path are integers, the sum of all swapAmounts
    // might not be exactly equal to the totalSwapAmount the user requested. We need to correct that rounding error
    // and we do that by adding the rounding error to the first path.
    if (swaps.length > 0) {
        const totalSwapAmountWithRoundingErrors = bestSwapAmounts.reduce(
            (a, b) => a.plus(b),
            ZERO
        );
        const dust = totalSwapAmount.minus(totalSwapAmountWithRoundingErrors);
        if (swapType === SwapTypes.SwapExactIn) {
            // As swap is ExactIn, add dust to input pool
            swaps[0][0].swapAmount = bnum(swaps[0][0].swapAmount as string)
                .plus(dust)
                .toString();
        } else {
            // As swap is ExactOut, add dust to output pool
            const firstPathLastPoolIndex = bestPaths[0].swaps.length - 1;
            swaps[0][firstPathLastPoolIndex].swapAmount = bnum(
                swaps[0][firstPathLastPoolIndex].swapAmount as string
            )
                .plus(dust)
                .toString();
        }
    }

    if (bestTotalReturn.eq(0)) return [[], ZERO, ZERO];

    const marketSp = getSpotPriceAfterSwapForPath(
        largestSwapPath,
        swapType,
        ZERO
    );

    return [swaps, bestTotalReturn, marketSp];
};

//  For a given list of swapAmounts, gets list of pools with best effective price for these amounts
//  Always choose best pool for highest swapAmount first, then 2nd swapAmount and so on. This is
//  because it's best to use the best effective price for the highest amount to be traded
function getBestPathIds(
    originalPaths: NewPath[],
    swapType: SwapTypes,
    swapAmounts: OldBigNumber[],
    inputDecimals: number
): [NewPath[], OldBigNumber[], string[]] {
    const bestPathIds: string[] = [];
    const selectedPaths: NewPath[] = [];
    const selectedPathExceedingAmounts: OldBigNumber[] = [];
    const paths = cloneDeep(originalPaths); // Deep copy to avoid changing the original path data

    // Sort swapAmounts in descending order without changing original: https://stackoverflow.com/a/42442909
    const sortedSwapAmounts = [...swapAmounts].sort((a, b) => {
        return b.minus(a).toNumber();
    });

    for (let i = 0; i < sortedSwapAmounts.length; i++) {
        const swapAmount: OldBigNumber = sortedSwapAmounts[i];
        // Find path that has best effective price
        let bestPathIndex = -1;
        let bestEffectivePrice = INFINITY; // Start with worst price possible
        paths.forEach((path, j) => {
            // Do not consider this path if its limit is below swapAmount
            if (
                bnum(formatFixed(path.limitAmount, inputDecimals)).gte(
                    swapAmount
                )
            ) {
                // Calculate effective price of this path for this swapAmount
                // If path.limitAmount = swapAmount we set effectivePrice as
                // Infinity because we know this path is maxed out and we want
                // to select other paths that can still be improved on
                let effectivePrice;
                if (
                    bnum(formatFixed(path.limitAmount, inputDecimals)).eq(
                        swapAmount
                    )
                ) {
                    effectivePrice = INFINITY;
                } else {
                    // TODO for optimization: pass already calculated limitAmount as input
                    // to getEffectivePriceSwapForPath()
                    effectivePrice = getEffectivePriceSwapForPath(
                        path,
                        swapType,
                        swapAmount,
                        inputDecimals
                    );
                }
                if (effectivePrice.lte(bestEffectivePrice)) {
                    bestEffectivePrice = effectivePrice;
                    bestPathIndex = j;
                }
            }
        });

        if (bestPathIndex === -1) {
            return [[], [], []];
        }
        bestPathIds.push(paths[bestPathIndex].id);
        selectedPaths.push(paths[bestPathIndex]);
        selectedPathExceedingAmounts.push(
            swapAmount.minus(
                bnum(
                    formatFixed(paths[bestPathIndex].limitAmount, inputDecimals)
                )
            )
        );
        paths.splice(bestPathIndex, 1); // Remove path from list
    }
    return [selectedPaths, selectedPathExceedingAmounts, bestPathIds];
}

// This functions finds the swapAmounts such that all the paths that have viable swapAmounts (i.e.
// that are not negative or equal to limitAmount) bring their respective prices after swap to the
// same price (which means that this is the optimal solution for the paths analyzed)
function iterateSwapAmounts(
    selectedPaths: NewPath[],
    swapType: SwapTypes,
<<<<<<< HEAD
    totalSwapAmount: BigNumber,
    swapAmounts: BigNumber[],
    exceedingAmounts: BigNumber[]
): [BigNumber[], BigNumber[]] {
=======
    totalSwapAmount: OldBigNumber,
    swapAmounts: OldBigNumber[],
    exceedingAmounts: OldBigNumber[]
): [OldBigNumber[], OldBigNumber[]] {
>>>>>>> 759637fb
    let priceError = ONE; // Initialize priceError just so that while starts
    let prices: OldBigNumber[] = [];
    // // Since this is the beginning of an iteration with a new set of paths, we
    // // set any swapAmounts that were 0 previously to 1 wei or at the limit
    // // to limit minus 1 wei just so that they
    // // are considered as viable for iterateSwapAmountsApproximation(). If they were
    // // left at 0 iterateSwapAmountsApproximation() would consider them already outside
    // // the viable range and would not iterate on them. This is useful when
    // // iterateSwapAmountsApproximation() is being repeatedly called within the while loop
    // // below, but not when a new execution of iterateSwapAmounts() happens with new
    // // paths.
    // for (let i = 0; i < swapAmounts.length; ++i) {
    //     if (swapAmounts[i].isZero()) {
    //         // Very small amount: TODO put in config file
    //         const epsilon = totalSwapAmount.times(INFINITESIMAL);
    //         swapAmounts[i] = epsilon;
    //         exceedingAmounts[i] = exceedingAmounts[i].plus(epsilon);
    //     }
    //     if (exceedingAmounts[i].isZero()) {
    //         // Very small amount: TODO put in config file
    //         const epsilon = totalSwapAmount.times(INFINITESIMAL);
    //         swapAmounts[i] = swapAmounts[i].minus(epsilon); // Very small amount
    //         exceedingAmounts[i] = exceedingAmounts[i].minus(epsilon);
    //     }
    // }
    let iterationCount = 0;
    while (priceError.isGreaterThan(PRICE_ERROR_TOLERANCE)) {
        [prices, swapAmounts, exceedingAmounts] =
            iterateSwapAmountsApproximation(
                selectedPaths,
                swapType,
                totalSwapAmount,
                swapAmounts,
                exceedingAmounts,
                iterationCount
            );
        const maxPrice = OldBigNumber.max.apply(null, prices);
        const minPrice = OldBigNumber.min.apply(null, prices);
        priceError = maxPrice.minus(minPrice).div(minPrice);
        iterationCount++;
        if (iterationCount > 100) break;
    }
    return [swapAmounts, exceedingAmounts];
}

function iterateSwapAmountsApproximation(
    selectedPaths: NewPath[],
    swapType: SwapTypes,
<<<<<<< HEAD
    totalSwapAmount: BigNumber,
    swapAmounts: BigNumber[],
    exceedingAmounts: BigNumber[], // This is the amount by which swapAmount exceeds the pool limit_amount
=======
    totalSwapAmount: OldBigNumber,
    swapAmounts: OldBigNumber[],
    exceedingAmounts: OldBigNumber[], // This is the amount by which swapAmount exceeds the pool limit_amount
>>>>>>> 759637fb
    iterationCount: number
): [OldBigNumber[], OldBigNumber[], OldBigNumber[]] {
    let sumInverseDerivativeSPaSs = ZERO;
    let sumSPaSDividedByDerivativeSPaSs = ZERO;
    const SPaSs: OldBigNumber[] = [];
    const derivativeSPaSs: OldBigNumber[] = [];

    // We only iterate on the swapAmounts that are viable (i.e. no negative or > than path limit)
    // OR if this is the first time "iterateSwapAmountsApproximation" is called
    // within "iterateSwapAmounts()". In this case swapAmounts should be considered viable
    // also if they are on the limit.
    swapAmounts.forEach((swapAmount, i) => {
        // if (swapAmount.gt(ZERO) && exceedingAmounts[i].lt(ZERO)) {
        if (
            (iterationCount == 0 &&
                swapAmount.gte(ZERO) &&
                exceedingAmounts[i].lte(ZERO)) ||
            (iterationCount != 0 &&
                swapAmount.gt(ZERO) &&
                exceedingAmounts[i].lt(ZERO))
        ) {
            const path = selectedPaths[i];
            const SPaS = getSpotPriceAfterSwapForPath(
                path,
                swapType,
                swapAmount
            );
            SPaSs.push(SPaS);
            const derivative_SPaS = getDerivativeSpotPriceAfterSwapForPath(
                path,
                swapType,
                swapAmount
            );
            derivativeSPaSs.push(derivative_SPaS);
            sumInverseDerivativeSPaSs = sumInverseDerivativeSPaSs.plus(
                ONE.div(derivative_SPaS)
            );
            sumSPaSDividedByDerivativeSPaSs =
                sumSPaSDividedByDerivativeSPaSs.plus(SPaS.div(derivative_SPaS));
        } else {
            // This swapAmount is not viable but we push to keep list length consistent
            derivativeSPaSs.push(bnum('NaN'));
            SPaSs.push(bnum('NaN'));
        }
    });
    // // This division using BigNumber below lost precision. Its result was for example
    // 1.042818e-12 while using normal js math operations it was
    // 1.0428184989387553e-12. This loss of precision caused an important bug

    // let weighted_average_SPaS = sumSPaSDividedByDerivativeSPaSs.div(
    //     sumInverseDerivativeSPaSs
    // );
    const weighted_average_SPaS = bnum(
        sumSPaSDividedByDerivativeSPaSs.toNumber() /
            sumInverseDerivativeSPaSs.toNumber()
    );

    swapAmounts.forEach((swapAmount, i) => {
        if (
            (iterationCount == 0 &&
                swapAmount.gte(ZERO) &&
                exceedingAmounts[i].lte(ZERO)) ||
            (iterationCount != 0 &&
                swapAmount.gt(ZERO) &&
                exceedingAmounts[i].lt(ZERO))
        ) {
            const deltaSwapAmount = weighted_average_SPaS
                .minus(SPaSs[i])
                .div(derivativeSPaSs[i]);
            swapAmounts[i] = swapAmounts[i].plus(deltaSwapAmount);
            exceedingAmounts[i] = exceedingAmounts[i].plus(deltaSwapAmount);
        }
    });

    // Make sure no input amount is negative or above the path limit
    while (
        OldBigNumber.min.apply(null, swapAmounts).lt(ZERO) ||
        OldBigNumber.max.apply(null, exceedingAmounts).gt(ZERO)
    ) {
        [swapAmounts, exceedingAmounts] = redistributeInputAmounts(
            swapAmounts,
            exceedingAmounts,
            derivativeSPaSs
        );
    }

    const pricesForViableAmounts: OldBigNumber[] = []; // Get prices for all non-negative AND below-limit input amounts
    let swapAmountsSumWithRoundingErrors = ZERO;
    swapAmounts.forEach((swapAmount, i) => {
        swapAmountsSumWithRoundingErrors =
            swapAmountsSumWithRoundingErrors.plus(swapAmount);
        if (
            (iterationCount == 0 &&
                swapAmount.gte(ZERO) &&
                exceedingAmounts[i].lte(ZERO)) ||
            (iterationCount != 0 &&
                swapAmount.gt(ZERO) &&
                exceedingAmounts[i].lt(ZERO))
        )
            pricesForViableAmounts.push(
                getSpotPriceAfterSwapForPath(
                    selectedPaths[i],
                    swapType,
                    swapAmount
                )
            );
    });

    const roundingError = totalSwapAmount.minus(
        swapAmountsSumWithRoundingErrors
    );
    // console.log("Rounding error")
    // console.log(roundingError.div(totalSwapAmount).toNumber())
    // // let errorLimit = totalSwapAmount.times(bnum(0.001))
    // // if(roundingError>errorLimit)
    // //     throw "Rounding error in iterateSwapAmountsApproximation() too large";

    // Add rounding error to make sum be exactly equal to totalSwapAmount to avoid error compounding
    // Add to the first swapAmount that is already not zero or at the limit
    // AND only if swapAmount would not leave the viable range (i.e. swapAmoung
    // would still be >0 and <limit) after adding the error
    // I.d. we need: (swapAmount+error)>0 AND (exceedingAmount+error)<0
    for (let i = 0; i < swapAmounts.length; ++i) {
        if (swapAmounts[i].gt(ZERO) && exceedingAmounts[i].lt(ZERO)) {
            if (
                swapAmounts[i].plus(roundingError).gt(ZERO) &&
                exceedingAmounts[i].plus(roundingError).lt(ZERO)
            ) {
                swapAmounts[i] = swapAmounts[i].plus(roundingError);
                exceedingAmounts[i] = exceedingAmounts[i].plus(roundingError);
                break;
            }
        }
    }

    return [pricesForViableAmounts, swapAmounts, exceedingAmounts];
}

function redistributeInputAmounts(
    swapAmounts: OldBigNumber[],
    exceedingAmounts: OldBigNumber[],
    derivativeSPaSs: OldBigNumber[]
): [OldBigNumber[], OldBigNumber[]] {
    let sumInverseDerivativeSPaSsForViableAmounts = ZERO;
    let sumInverseDerivativeSPaSsForNegativeAmounts = ZERO;
    let sumInverseDerivativeSPaSsForExceedingAmounts = ZERO;
    let sumNegativeOrExceedingSwapAmounts = ZERO;
    swapAmounts.forEach((swapAmount, i) => {
        // Amount is negative
        if (swapAmount.lte(ZERO)) {
            sumNegativeOrExceedingSwapAmounts =
                sumNegativeOrExceedingSwapAmounts.plus(swapAmount);
            sumInverseDerivativeSPaSsForNegativeAmounts =
                sumInverseDerivativeSPaSsForNegativeAmounts.plus(
                    ONE.div(derivativeSPaSs[i])
                );
        }
        // Amount is above limit (exceeding > 0)
        else if (exceedingAmounts[i].gte(ZERO)) {
            sumNegativeOrExceedingSwapAmounts =
                sumNegativeOrExceedingSwapAmounts.plus(exceedingAmounts[i]);
            sumInverseDerivativeSPaSsForExceedingAmounts =
                sumInverseDerivativeSPaSsForExceedingAmounts.plus(
                    ONE.div(derivativeSPaSs[i])
                );
        }
        // Sum the inverse of the derivative if the swapAmount is viable,
        // i.e. if swapAmount > 0 or swapAmount < limit
        else
            sumInverseDerivativeSPaSsForViableAmounts =
                sumInverseDerivativeSPaSsForViableAmounts.plus(
                    ONE.div(derivativeSPaSs[i])
                );
    });

    // Now redestribute sumNegativeOrExceedingSwapAmounts
    // to non-exceeding pools if sumNegativeOrExceedingSwapAmounts > 0
    // or to non zero swapAmount pools if sumNegativeOrExceedingSwapAmounts < 0
    swapAmounts.forEach((swapAmount, i) => {
        if (swapAmount.lte(ZERO)) {
            swapAmounts[i] = ZERO;
            exceedingAmounts[i] = exceedingAmounts[i].minus(swapAmount);
        } else if (exceedingAmounts[i].gte(ZERO)) {
            swapAmounts[i] = swapAmounts[i].minus(exceedingAmounts[i]); // This is the same as swapAmounts[i] = pathLimitAmounts[i]
            exceedingAmounts[i] = ZERO;
        } else {
            const deltaSwapAmount = sumNegativeOrExceedingSwapAmounts
                .times(ONE.div(derivativeSPaSs[i]))
                .div(sumInverseDerivativeSPaSsForViableAmounts);
            swapAmounts[i] = swapAmounts[i].plus(deltaSwapAmount);
            exceedingAmounts[i] = exceedingAmounts[i].plus(deltaSwapAmount);
        }
    });

    // If there were no viable amounts (i.e all amounts were either negative or above limit)
    // We run this extra loop to redistribute the excess
    if (sumInverseDerivativeSPaSsForViableAmounts.isZero()) {
        if (sumNegativeOrExceedingSwapAmounts.lt(ZERO)) {
            // This means we need to redistribute to the exceeding amounts that
            // were now set to the limit
            swapAmounts.forEach((swapAmount, i) => {
                if (exceedingAmounts[i].isZero()) {
                    const deltaSwapAmount = sumNegativeOrExceedingSwapAmounts
                        .times(ONE.div(derivativeSPaSs[i]))
                        .div(sumInverseDerivativeSPaSsForExceedingAmounts);
                    swapAmounts[i] = swapAmounts[i].plus(deltaSwapAmount);
                    exceedingAmounts[i] =
                        exceedingAmounts[i].plus(deltaSwapAmount);
                }
            });
        } else {
            // This means we need to redistribute to the negative amounts that
            // were now set to zero
            swapAmounts.forEach((swapAmount, i) => {
                if (swapAmounts[i].isZero()) {
                    const deltaSwapAmount = sumNegativeOrExceedingSwapAmounts
                        .times(ONE.div(derivativeSPaSs[i]))
                        .div(sumInverseDerivativeSPaSsForNegativeAmounts);
                    swapAmounts[i] = swapAmounts[i].plus(deltaSwapAmount);
                    exceedingAmounts[i] =
                        exceedingAmounts[i].plus(deltaSwapAmount);
                }
            });
        }
    }
    return [swapAmounts, exceedingAmounts];
}

// TODO: calculate EVM return (use bmath) and update pool balances like current SOR
export const calcTotalReturn = (
    paths: NewPath[],
    swapType: SwapTypes,
    swapAmounts: OldBigNumber[],
    inputDecimals: number
): OldBigNumber => {
    let totalReturn = new OldBigNumber(0);
    // changing the contents of pools (parameter passed as reference)
    paths.forEach((path, i) => {
        totalReturn = totalReturn.plus(
            getOutputAmountSwapForPath(
                path,
                swapType,
                swapAmounts[i],
                inputDecimals
            )
        );
    });
    return totalReturn;
};<|MERGE_RESOLUTION|>--- conflicted
+++ resolved
@@ -75,21 +75,12 @@
         //  first initialize variables
         const historyOfSortedPathIds: string[] = [];
         let selectedPaths: NewPath[] = [];
-<<<<<<< HEAD
-        let [
-            newSelectedPaths,
-            exceedingAmounts,
-            selectedPathLimitAmounts,
-            pathIds,
-        ] = getBestPathIds(paths, swapType, swapAmounts);
-=======
         let [newSelectedPaths, exceedingAmounts, pathIds] = getBestPathIds(
             paths,
             swapType,
             swapAmounts,
             inputDecimals
         );
->>>>>>> 759637fb
 
         // Check if ids are in history of ids, but first sort and stringify to make comparison possible
         // Copy array https://stackoverflow.com/a/42442909
@@ -105,15 +96,6 @@
                 totalSwapAmount,
                 swapAmounts,
                 exceedingAmounts
-<<<<<<< HEAD
-            );
-            [
-                newSelectedPaths,
-                exceedingAmounts,
-                selectedPathLimitAmounts,
-                pathIds,
-            ] = getBestPathIds(paths, swapType, swapAmounts);
-=======
             );
             [newSelectedPaths, exceedingAmounts, pathIds] = getBestPathIds(
                 paths,
@@ -121,7 +103,6 @@
                 swapAmounts,
                 inputDecimals
             );
->>>>>>> 759637fb
 
             if (pathIds.length === 0) break;
 
@@ -234,12 +215,11 @@
         console.log(
             getSpotPriceAfterSwapForPath(path, swapType, swapAmount).toNumber()
         );
-<<<<<<< HEAD
         */
         const poolPairData = path.poolPairData;
         const pathSwaps: Swap[] = [];
-        const amounts: BigNumber[] = [];
-        let returnAmount: BigNumber;
+        const amounts: OldBigNumber[] = [];
+        let returnAmount: OldBigNumber;
         const n = poolPairData.length;
         amounts.push(swapAmount);
         if (swapType === SwapTypes.SwapExactIn) {
@@ -251,61 +231,6 @@
                         SwapTypes.SwapExactIn,
                         amounts[amounts.length - 1]
                     )
-=======
-            */
-
-        let returnAmount: OldBigNumber;
-
-        if (path.poolPairData.length == 1) {
-            // Direct trade: add swap from only pool
-            const swap: Swap = {
-                pool: path.swaps[0].pool,
-                tokenIn: path.swaps[0].tokenIn,
-                tokenOut: path.swaps[0].tokenOut,
-                swapAmount: swapAmount.toString(),
-                limitReturnAmount:
-                    swapType === SwapTypes.SwapExactIn
-                        ? minAmountOut.toString()
-                        : maxAmountIn,
-                maxPrice: maxPrice,
-                tokenInDecimals: path.poolPairData[0].decimalsIn,
-                tokenOutDecimals: path.poolPairData[0].decimalsOut,
-            };
-            swaps.push([swap]);
-            // Call EVMgetOutputAmountSwap to guarantee pool state is updated
-            returnAmount = EVMgetOutputAmountSwap(
-                path.pools[0],
-                path.poolPairData[0],
-                swapType,
-                swapAmount
-            );
-        } else {
-            // Multi-hop:
-
-            let amountSwap1, amountSwap2;
-            if (swapType === SwapTypes.SwapExactIn) {
-                amountSwap1 = swapAmount;
-                amountSwap2 = EVMgetOutputAmountSwap(
-                    path.pools[0],
-                    path.poolPairData[0],
-                    swapType,
-                    swapAmount
-                );
-                // Call EVMgetOutputAmountSwap to update the pool state
-                // for the second hop as well (the first was updated above)
-                returnAmount = EVMgetOutputAmountSwap(
-                    path.pools[1],
-                    path.poolPairData[1],
-                    swapType,
-                    amountSwap2
-                );
-            } else {
-                amountSwap1 = EVMgetOutputAmountSwap(
-                    path.pools[1],
-                    path.poolPairData[1],
-                    swapType,
-                    swapAmount
->>>>>>> 759637fb
                 );
                 const swap: Swap = {
                     pool: path.swaps[i].pool,
@@ -468,17 +393,10 @@
 function iterateSwapAmounts(
     selectedPaths: NewPath[],
     swapType: SwapTypes,
-<<<<<<< HEAD
-    totalSwapAmount: BigNumber,
-    swapAmounts: BigNumber[],
-    exceedingAmounts: BigNumber[]
-): [BigNumber[], BigNumber[]] {
-=======
     totalSwapAmount: OldBigNumber,
     swapAmounts: OldBigNumber[],
     exceedingAmounts: OldBigNumber[]
 ): [OldBigNumber[], OldBigNumber[]] {
->>>>>>> 759637fb
     let priceError = ONE; // Initialize priceError just so that while starts
     let prices: OldBigNumber[] = [];
     // // Since this is the beginning of an iteration with a new set of paths, we
@@ -527,15 +445,9 @@
 function iterateSwapAmountsApproximation(
     selectedPaths: NewPath[],
     swapType: SwapTypes,
-<<<<<<< HEAD
-    totalSwapAmount: BigNumber,
-    swapAmounts: BigNumber[],
-    exceedingAmounts: BigNumber[], // This is the amount by which swapAmount exceeds the pool limit_amount
-=======
     totalSwapAmount: OldBigNumber,
     swapAmounts: OldBigNumber[],
     exceedingAmounts: OldBigNumber[], // This is the amount by which swapAmount exceeds the pool limit_amount
->>>>>>> 759637fb
     iterationCount: number
 ): [OldBigNumber[], OldBigNumber[], OldBigNumber[]] {
     let sumInverseDerivativeSPaSs = ZERO;
