<<<<<<< HEAD
=======
import {
    filterPoolsOfInterest,
    filterHopPools,
    getPathsUsingStaBalPool,
    parseToPoolsDict,
} from './filtering';
import { calculatePathLimits } from './pathLimits';
>>>>>>> 759637fb
import {
    filterPoolsOfInterest,
    filterHopPools,
    getPathsUsingLinearPools,
    parseToPoolsDict,
} from './filtering';
import { calculatePathLimits } from './pathLimits';
import { SwapOptions, SwapTypes, NewPath, SubgraphPoolBase } from '../types';

export class RouteProposer {
    cache: Record<string, { paths: NewPath[] }> = {};

    /**
     * Given a list of pools and a desired input/output, returns a set of possible paths to route through
     */
    getCandidatePaths(
        tokenIn: string,
        tokenOut: string,
        swapType: SwapTypes,
        pools: SubgraphPoolBase[],
        swapOptions: SwapOptions,
        chainId: number
    ): NewPath[] {
        if (pools.length === 0) return [];

        // If token pair has been processed before that info can be reused to speed up execution
        const cache =
            this.cache[
                `${tokenIn}${tokenOut}${swapType}${swapOptions.timestamp}`
            ];

        // forceRefresh can be set to force fresh processing of paths/prices
        if (!swapOptions.forceRefresh && !!cache) {
            // Using pre-processed data from cache
            return cache.paths;
        }

        const poolsAllDict = parseToPoolsDict(pools, swapOptions.timestamp);

<<<<<<< HEAD
        const [poolsDict, hopTokens] = filterPoolsOfInterest(
=======
        const [poolsFilteredDict, hopTokens] = filterPoolsOfInterest(
>>>>>>> 759637fb
            poolsAllDict,
            tokenIn,
            tokenOut,
            swapOptions.maxPools
        );

<<<<<<< HEAD
        let pathData: NewPath[];
        [, pathData] = filterHopPools(tokenIn, tokenOut, hopTokens, poolsDict);

        const pathsUsingLinear: NewPath[] = getPathsUsingLinearPools(
            tokenIn,
            tokenOut,
            poolsAllDict,
            poolsDict,
            chainId
        );
        pathData = pathData.concat(pathsUsingLinear);

        const [paths] = calculatePathLimits(pathData, swapType);
=======
        const [, pathData] = filterHopPools(
            tokenIn,
            tokenOut,
            hopTokens,
            poolsFilteredDict
        );

        const pathsUsingStaBal = getPathsUsingStaBalPool(
            tokenIn,
            tokenOut,
            poolsAllDict,
            poolsFilteredDict,
            chainId
        );

        const combinedPathData = pathData.concat(...pathsUsingStaBal);
        const [paths] = calculatePathLimits(combinedPathData, swapType);
>>>>>>> 759637fb

        this.cache[`${tokenIn}${tokenOut}${swapType}${swapOptions.timestamp}`] =
            {
                paths: paths,
            };

        return paths;
    }
}<|MERGE_RESOLUTION|>--- conflicted
+++ resolved
@@ -1,17 +1,8 @@
-<<<<<<< HEAD
-=======
-import {
-    filterPoolsOfInterest,
-    filterHopPools,
-    getPathsUsingStaBalPool,
-    parseToPoolsDict,
-} from './filtering';
-import { calculatePathLimits } from './pathLimits';
->>>>>>> 759637fb
 import {
     filterPoolsOfInterest,
     filterHopPools,
     getPathsUsingLinearPools,
+    getPathsUsingStaBalPool,
     parseToPoolsDict,
 } from './filtering';
 import { calculatePathLimits } from './pathLimits';
@@ -47,37 +38,26 @@
 
         const poolsAllDict = parseToPoolsDict(pools, swapOptions.timestamp);
 
-<<<<<<< HEAD
-        const [poolsDict, hopTokens] = filterPoolsOfInterest(
-=======
         const [poolsFilteredDict, hopTokens] = filterPoolsOfInterest(
->>>>>>> 759637fb
             poolsAllDict,
             tokenIn,
             tokenOut,
             swapOptions.maxPools
         );
 
-<<<<<<< HEAD
-        let pathData: NewPath[];
-        [, pathData] = filterHopPools(tokenIn, tokenOut, hopTokens, poolsDict);
+        const [, pathData] = filterHopPools(
+            tokenIn,
+            tokenOut,
+            hopTokens,
+            poolsFilteredDict
+        );
 
         const pathsUsingLinear: NewPath[] = getPathsUsingLinearPools(
             tokenIn,
             tokenOut,
             poolsAllDict,
-            poolsDict,
+            poolsFilteredDict,
             chainId
-        );
-        pathData = pathData.concat(pathsUsingLinear);
-
-        const [paths] = calculatePathLimits(pathData, swapType);
-=======
-        const [, pathData] = filterHopPools(
-            tokenIn,
-            tokenOut,
-            hopTokens,
-            poolsFilteredDict
         );
 
         const pathsUsingStaBal = getPathsUsingStaBalPool(
@@ -88,9 +68,10 @@
             chainId
         );
 
-        const combinedPathData = pathData.concat(...pathsUsingStaBal);
+        const combinedPathData = pathData
+            .concat(...pathsUsingLinear)
+            .concat(...pathsUsingStaBal);
         const [paths] = calculatePathLimits(combinedPathData, swapType);
->>>>>>> 759637fb
 
         this.cache[`${tokenIn}${tokenOut}${swapType}${swapOptions.timestamp}`] =
             {
