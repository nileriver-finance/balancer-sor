--- conflicted
+++ resolved
@@ -109,24 +109,7 @@
     amount: BigNumber
 ): BigNumber {
     let poolType = poolPairData.poolType;
-<<<<<<< HEAD
-    let Bi = poolPairData.balanceIn;
-    let Bo = poolPairData.balanceOut;
-    let f = poolPairData.swapFee;
-    let wi, wo, amp, allBalances, tokenIndexIn, tokenIndexOut;
-    if (poolType == 'Weighted') {
-        wi = poolPairData.weightIn;
-        wo = poolPairData.weightOut;
-    } else {
-        amp = poolPairData.amp;
-        allBalances = poolPairData.allBalances;
-        tokenIndexIn = poolPairData.tokenIndexIn;
-        tokenIndexOut = poolPairData.tokenIndexOut;
-    }
-
-=======
     let pairType = poolPairData.pairType;
->>>>>>> 9772cb30
     // TODO: check if necessary to check if amount > limitAmount
     if (swapType === 'swapExactIn') {
         if (poolPairData.balanceIn.isZero()) {
@@ -281,48 +264,11 @@
     amount: BigNumber
 ): BigNumber {
     let poolType = poolPairData.poolType;
-<<<<<<< HEAD
-    let Bi = poolPairData.balanceIn;
-    let Bo = poolPairData.balanceOut;
-    let f = poolPairData.swapFee;
-    let wi, wo, amp, allBalances, tokenIndexIn, tokenIndexOut;
-    if (poolType == 'Weighted') {
-        wi = poolPairData.weightIn;
-        wo = poolPairData.weightOut;
-    } else {
-        amp = poolPairData.amp;
-        allBalances = poolPairData.allBalances;
-        tokenIndexIn = poolPairData.tokenIndexIn;
-        tokenIndexOut = poolPairData.tokenIndexOut;
-    }
-
-=======
     let pairType = poolPairData.pairType;
->>>>>>> 9772cb30
     // TODO: check if necessary to check if amount > limitAmount
     if (swapType === 'swapExactIn') {
         if (poolPairData.balanceIn.isZero()) {
             return bnum(0);
-<<<<<<< HEAD
-        } else {
-            if (poolType == 'Weighted') {
-                // return -((Bi*wo)/(Bo*(-1+f)*(Bi/(Ai+Bi-Ai*f))**((wi+wo)/wo)*wi))
-                // TODO: decide if we need to convert the formula below to BigNumber
-                let Bi = poolPairData.balanceIn.toNumber();
-                let Bo = poolPairData.balanceOut.toNumber();
-                let wi = poolPairData.weightIn.toNumber();
-                let wo = poolPairData.weightOut.toNumber();
-                let Ai = amount.toNumber();
-                let f = poolPairData.swapFee.toNumber();
-                return bnum(
-                    -(
-                        (Bi * wo) /
-                        (Bo *
-                            (-1 + f) *
-                            (Bi / (Ai + Bi - Ai * f)) ** ((wi + wo) / wo) *
-                            wi)
-                    )
-=======
         }
     } else {
         if (poolPairData.balanceOut.isZero()) {
@@ -353,7 +299,6 @@
                 return stableMath._spotPriceAfterSwapExactTokenInForTokenOut(
                     amount,
                     poolPairData
->>>>>>> 9772cb30
                 );
             } else if (pairType == 'token-BPT') {
                 return stableMath._spotPriceAfterSwapExactTokenInForBPTOut(
@@ -368,27 +313,6 @@
             }
         }
     } else {
-<<<<<<< HEAD
-        if (Bo.isZero()) {
-            return bnum(0);
-        } else {
-            let Ao = amount;
-            if (Ao.gte(Bo)) return bnum('Infinity');
-            if (poolType == 'Weighted') {
-                // TODO: decide if we need to convert the formula below to BigNumber
-                let Bi = poolPairData.balanceIn.toNumber();
-                let Bo = poolPairData.balanceOut.toNumber();
-                let wi = poolPairData.weightIn.toNumber();
-                let wo = poolPairData.weightOut.toNumber();
-                let Ao = amount.toNumber();
-                let f = poolPairData.swapFee.toNumber();
-                // return -((Bi*(Bo/(-Ao+Bo))**((wi+wo)/wi)*wo)/(Bo*(-1+f)*wi))
-                return bnum(
-                    -(
-                        (Bi * (Bo / (-Ao + Bo)) ** ((wi + wo) / wi) * wo) /
-                        (Bo * (-1 + f) * wi)
-                    )
-=======
         if (poolType == 'Weighted') {
             if (pairType == 'token-token') {
                 return weightedMath._spotPriceAfterSwapTokenInForExactTokenOut(
@@ -399,7 +323,6 @@
                 return weightedMath._spotPriceAfterSwapTokenInForExactBPTOut(
                     amount,
                     poolPairData
->>>>>>> 9772cb30
                 );
             } else if (pairType == 'BPT-token') {
                 return weightedMath._spotPriceAfterSwapBPTInForExactTokenOut(
@@ -485,44 +408,11 @@
     amount: BigNumber
 ): BigNumber {
     let poolType = poolPairData.poolType;
-<<<<<<< HEAD
-    let Bi = poolPairData.balanceIn;
-    let Bo = poolPairData.balanceOut;
-    let f = poolPairData.swapFee;
-    let wi, wo, amp, allBalances, tokenIndexIn, tokenIndexOut;
-    if (poolType == 'Weighted') {
-        wi = poolPairData.weightIn;
-        wo = poolPairData.weightOut;
-    } else {
-        amp = poolPairData.amp;
-        allBalances = poolPairData.allBalances;
-        tokenIndexIn = poolPairData.tokenIndexIn;
-        tokenIndexOut = poolPairData.tokenIndexOut;
-    }
-
-=======
     let pairType = poolPairData.pairType;
->>>>>>> 9772cb30
     // TODO: check if necessary to check if amount > limitAmount
     if (swapType === 'swapExactIn') {
         if (poolPairData.balanceIn.isZero()) {
             return bnum(0);
-<<<<<<< HEAD
-        } else {
-            let Ai = amount;
-            if (poolType == 'Weighted') {
-                // TODO: decide if we need to convert the formula below to BigNumber
-                let Bi = poolPairData.balanceIn.toNumber();
-                let Bo = poolPairData.balanceOut.toNumber();
-                let wi = poolPairData.weightIn.toNumber();
-                let wo = poolPairData.weightOut.toNumber();
-                let Ai = amount.toNumber();
-                let f = poolPairData.swapFee.toNumber();
-                // return (wi+wo)/(Bo*(Bi/(Ai+Bi-Ai*f))**(wi/wo)*wi)
-                return bnum(
-                    (wi + wo) /
-                        (Bo * (Bi / (Ai + Bi - Ai * f)) ** (wi / wo) * wi)
-=======
         }
     } else {
         if (poolPairData.balanceOut.isZero()) {
@@ -558,7 +448,6 @@
                 return stableMath._derivativeSpotPriceAfterSwapExactTokenInForBPTOut(
                     amount,
                     poolPairData
->>>>>>> 9772cb30
                 );
             } else if (pairType == 'BPT-token') {
                 return stableMath._derivativeSpotPriceAfterSwapExactBPTInForTokenOut(
@@ -568,33 +457,11 @@
             }
         }
     } else {
-<<<<<<< HEAD
-        if (Bo.isZero()) {
-            return bnum(0);
-        } else {
-            let Ao = amount;
-            if (Ao.gte(Bo)) return bnum('Infinity');
-            if (poolType == 'Weighted') {
-                // TODO: decide if we need to convert the formula below to BigNumber
-                let Bi = poolPairData.balanceIn.toNumber();
-                let Bo = poolPairData.balanceOut.toNumber();
-                let wi = poolPairData.weightIn.toNumber();
-                let wo = poolPairData.weightOut.toNumber();
-                let Ao = amount.toNumber();
-                let f = poolPairData.swapFee.toNumber();
-                // return -((Bi*(Bo/(-Ao + Bo))**(wo/wi)*wo*(wi + wo))/((Ao - Bo)**2*(-1 + f)*wi**2))
-                return bnum(
-                    -(
-                        (Bi * (Bo / (-Ao + Bo)) ** (wo / wi) * wo * (wi + wo)) /
-                        ((Ao - Bo) ** 2 * (-1 + f) * wi ** 2)
-                    )
-=======
         if (poolType == 'Weighted') {
             if (pairType == 'token-token') {
                 return weightedMath._derivativeSpotPriceAfterSwapTokenInForExactTokenOut(
                     amount,
                     poolPairData
->>>>>>> 9772cb30
                 );
             } else if (pairType == 'token-BPT') {
                 return weightedMath._derivativeSpotPriceAfterSwapTokenInForExactBPTOut(
