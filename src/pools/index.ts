--- conflicted
+++ resolved
@@ -9,19 +9,23 @@
 export function parseNewPool(
     pool: SubgraphPoolBase,
     currentBlockTimestamp = 0
-<<<<<<< HEAD
-): WeightedPool | StablePool | ElementPool | LinearPool | undefined {
-    let newPool: WeightedPool | StablePool | ElementPool | LinearPool;
-    if (pool.poolType === 'Weighted') newPool = WeightedPool.fromPool(pool);
-    else if (pool.poolType === 'Stable') newPool = StablePool.fromPool(pool);
-    else if (pool.poolType === 'Element') {
-=======
-): WeightedPool | StablePool | ElementPool | undefined {
+):
+    | WeightedPool
+    | StablePool
+    | ElementPool
+    | LinearPool
+    | MetaStablePool
+    | undefined {
     // We're not interested in any pools which don't allow swapping
     // (Explicit check for false as many of the tests omit this flag)
     if (pool.swapEnabled === false) return undefined;
 
-    let newPool: WeightedPool | StablePool | ElementPool;
+    let newPool:
+        | WeightedPool
+        | StablePool
+        | ElementPool
+        | LinearPool
+        | MetaStablePool;
     if (
         pool.poolType === 'Weighted' ||
         pool.poolType === 'LiquidityBootstrapping' ||
@@ -31,22 +35,12 @@
     } else if (pool.poolType === 'Stable') {
         newPool = StablePool.fromPool(pool);
     } else if (pool.poolType === 'Element') {
->>>>>>> 53cfea08
         newPool = ElementPool.fromPool(pool);
         newPool.setCurrentBlockTimestamp(currentBlockTimestamp);
     } else if (pool.poolType === 'MetaStable') {
         newPool = MetaStablePool.fromPool(pool);
-<<<<<<< HEAD
-    } else if (pool.poolType === 'LiquidityBootstrapping') {
-        // If an LBP doesn't have its swaps paused we treat it like a regular Weighted pool.
-        // If it does we just ignore it.
-        if (pool.swapEnabled === true) newPool = WeightedPool.fromPool(pool);
-        else return undefined;
     } else if (pool.poolType === 'Linear') newPool = LinearPool.fromPool(pool);
     else {
-=======
-    } else {
->>>>>>> 53cfea08
         console.error(
             `Unknown pool type or type field missing: ${pool.poolType} ${pool.id}`
         );
