import { BigNumber, BigNumberish, parseFixed } from '@ethersproject/bignumber';
import { BaseProvider } from '@ethersproject/providers';
import cloneDeep from 'lodash.clonedeep';
import { BigNumber as OldBigNumber } from './utils/bignumber';
import { getBestPaths } from './router';
import { getWrappedInfo, setWrappedInfo } from './wrapInfo';
import { formatSwaps } from './formatSwaps';
import { PoolCacher } from './poolCaching';
import { RouteProposer } from './routeProposal';
import { filterPoolsByType } from './routeProposal/filtering';
import { SwapCostCalculator } from './swapCost';
import { getLidoStaticSwaps, isLidoStableSwap } from './pools/lido';
import { isSameAddress } from './utils';
import { EMPTY_SWAPINFO } from './constants';
import {
    SwapInfo,
    SwapTypes,
    NewPath,
    PoolDictionary,
    PoolFilter,
    Swap,
    SubgraphPoolBase,
    SwapOptions,
} from './types';
import { Zero } from '@ethersproject/constants';

export class SOR {
    poolCacher: PoolCacher;
    private routeProposer: RouteProposer;
    swapCostCalculator: SwapCostCalculator;

    private readonly defaultSwapOptions: SwapOptions = {
        gasPrice: parseFixed('50', 9),
        swapGas: BigNumber.from('35000'),
        poolTypeFilter: PoolFilter.All,
        maxPools: 4,
        timestamp: Math.floor(Date.now() / 1000),
        forceRefresh: false,
    };

    constructor(
        public provider: BaseProvider,
        public chainId: number,
        poolsSource: string | null,
        initialPools: SubgraphPoolBase[] = []
    ) {
        this.poolCacher = new PoolCacher(
            provider,
            chainId,
            poolsSource,
            initialPools
        );
        this.routeProposer = new RouteProposer();
        this.swapCostCalculator = new SwapCostCalculator(chainId);
    }

    getPools(): SubgraphPoolBase[] {
        return this.poolCacher.getPools();
    }

    /*
    Saves updated pools data to internal onChainBalanceCache.
    If isOnChain is true will retrieve all required onChain data. (false is advised to only be used for testing)
    If poolsData is passed as parameter - uses this as pools source.
    If poolsData was passed in to constructor - uses this as pools source.
    If pools url was passed in to constructor - uses this to fetch pools source.
    */
    async fetchPools(
        poolsData: SubgraphPoolBase[] = [],
        isOnChain = true
    ): Promise<boolean> {
        return this.poolCacher.fetchPools(poolsData, isOnChain);
    }

    async getSwaps(
        tokenIn: string,
        tokenOut: string,
        swapType: SwapTypes,
        swapAmount: BigNumberish,
        swapOptions?: Partial<SwapOptions>
    ): Promise<SwapInfo> {
        if (!this.poolCacher.finishedFetchingOnChain)
            return cloneDeep(EMPTY_SWAPINFO);

        // Set any unset options to their defaults
        const options: SwapOptions = {
            ...this.defaultSwapOptions,
            ...swapOptions,
        };

        const pools: SubgraphPoolBase[] = this.poolCacher.getPools();

        const filteredPools = filterPoolsByType(pools, options.poolTypeFilter);

        const wrappedInfo = await getWrappedInfo(
            this.provider,
            swapType,
            tokenIn,
            tokenOut,
            this.chainId,
            BigNumber.from(swapAmount)
        );

        let swapInfo: SwapInfo;
        if (isLidoStableSwap(this.chainId, tokenIn, tokenOut)) {
            swapInfo = await getLidoStaticSwaps(
                filteredPools,
                this.chainId,
                wrappedInfo.tokenIn.addressForSwaps,
                wrappedInfo.tokenOut.addressForSwaps,
                swapType,
                wrappedInfo.swapAmountForSwaps,
                this.provider
            );
        } else {
            swapInfo = await this.processSwaps(
                wrappedInfo.tokenIn.addressForSwaps,
                wrappedInfo.tokenOut.addressForSwaps,
                swapType,
                wrappedInfo.swapAmountForSwaps,
                filteredPools,
                options
            );
        }

        if (swapInfo.returnAmount.isZero()) return swapInfo;

        swapInfo = setWrappedInfo(
            swapInfo,
            swapType,
            wrappedInfo,
            this.chainId
        );

        return swapInfo;
    }

    async getCostOfSwapInToken(
        outputToken: string,
        outputTokenDecimals: number,
        gasPrice: BigNumber,
        swapGas?: BigNumber
    ): Promise<BigNumber> {
        if (gasPrice.isZero()) return Zero;
        return this.swapCostCalculator.convertGasCostToToken(
            outputToken,
            outputTokenDecimals,
            gasPrice,
            swapGas
        );
    }

    // Will process swap/pools data and return best swaps
    private async processSwaps(
        tokenIn: string,
        tokenOut: string,
        swapType: SwapTypes,
        swapAmount: BigNumber,
        pools: SubgraphPoolBase[],
        swapOptions: SwapOptions
    ): Promise<SwapInfo> {
        if (pools.length === 0) return cloneDeep(EMPTY_SWAPINFO);

        const paths = this.routeProposer.getCandidatePaths(
            tokenIn,
            tokenOut,
            swapType,
            pools,
            swapOptions,
            this.chainId
        );

        if (paths.length == 0) return { ...EMPTY_SWAPINFO };

        // Path is guaranteed to contain both tokenIn and tokenOut
        let tokenInDecimals;
        let tokenOutDecimals;
        paths[0].swaps.forEach((swap) => {
            // Inject token decimals to avoid having to query onchain
            if (isSameAddress(swap.tokenIn, tokenIn)) {
                tokenInDecimals = swap.tokenInDecimals;
            }
            if (isSameAddress(swap.tokenOut, tokenOut)) {
                tokenOutDecimals = swap.tokenOutDecimals;
            }
        });

        const costOutputToken = await this.getCostOfSwapInToken(
            swapType === SwapTypes.SwapExactIn ? tokenOut : tokenIn,
            swapType === SwapTypes.SwapExactIn
                ? tokenOutDecimals
                : tokenInDecimals,
            swapOptions.gasPrice,
            swapOptions.swapGas
        );

        // Returns list of swaps
        const [swaps, total, marketSp, totalConsideringFees] =
            this.getBestPaths(
                paths,
                swapAmount,
                swapType,
                tokenInDecimals,
                tokenOutDecimals,
                costOutputToken,
                swapOptions.maxPools
            );

        console.log('swaps', swaps);

        const swapInfo = formatSwaps(
            swaps,
            swapType,
            swapAmount,
            tokenIn,
            tokenOut,
            total,
            totalConsideringFees,
            marketSp
        );

        return swapInfo;
    }

    /**
     * Find optimal routes for trade from given candidate paths
     */
    private getBestPaths(
        paths: NewPath[],
        swapAmount: BigNumber,
        swapType: SwapTypes,
        tokenInDecimals: number,
        tokenOutDecimals: number,
        costOutputToken: BigNumber,
        maxPools: number
    ): [Swap[][], BigNumber, OldBigNumber, BigNumber] {
        // swapExactIn - total = total amount swap will return of tokenOut
        // swapExactOut - total = total amount of tokenIn required for swap
<<<<<<< HEAD
        return getBestPaths(
=======

        const [inputDecimals, outputDecimals] =
            swapType === SwapTypes.SwapExactIn
                ? [tokenInDecimals, tokenOutDecimals]
                : [tokenOutDecimals, tokenInDecimals];

        const [swaps, total, marketSp, totalConsideringFees] = getBestPaths(
>>>>>>> 759637fb
            paths,
            swapType,
            swapAmount,
            inputDecimals,
            outputDecimals,
            maxPools,
            costOutputToken
        );

        return [
            swaps,
            parseFixed(
                total.dp(outputDecimals, OldBigNumber.ROUND_FLOOR).toString(),
                outputDecimals
            ),
            marketSp,
            parseFixed(
                totalConsideringFees
                    .dp(outputDecimals, OldBigNumber.ROUND_FLOOR)
                    .toString(),
                outputDecimals
            ),
        ];
    }
}<|MERGE_RESOLUTION|>--- conflicted
+++ resolved
@@ -236,9 +236,6 @@
     ): [Swap[][], BigNumber, OldBigNumber, BigNumber] {
         // swapExactIn - total = total amount swap will return of tokenOut
         // swapExactOut - total = total amount of tokenIn required for swap
-<<<<<<< HEAD
-        return getBestPaths(
-=======
 
         const [inputDecimals, outputDecimals] =
             swapType === SwapTypes.SwapExactIn
@@ -246,7 +243,6 @@
                 : [tokenOutDecimals, tokenInDecimals];
 
         const [swaps, total, marketSp, totalConsideringFees] = getBestPaths(
->>>>>>> 759637fb
             paths,
             swapType,
             swapAmount,
