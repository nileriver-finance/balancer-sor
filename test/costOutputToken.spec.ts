// Tests costOutputToken
require('dotenv').config();
import { expect } from 'chai';
import { JsonRpcProvider } from '@ethersproject/providers';
import { BigNumber } from '../src/utils/bignumber';
<<<<<<< HEAD
import { scale } from '../src/bmath';
=======
import { scale } from '../src/utils/bignumber';
>>>>>>> d2a1806d
import { calculateTotalSwapCost, getAddress } from '../src/costToken';
const sor = require('../src');

const DAI = '0x6B175474E89094C44Da98b954EedeAC495271d0F';
const WETH = '0xC02aaA39b223FE8D0A0e5C4F27eAD9083C756Cc2';
const USDC = '0xA0b86991c6218b36c1d19D4a2e9Eb0cE3606eB48';

describe('Test costOutputToken', () => {
    it('Should get token pair', async () => {
        // See Factory https://uniswap.org/docs/v2/smart-contracts/factory/#getpair
        const CONFIRMED_ADDR = '0xA478c2975Ab1Ea89e8196811F51A7B7Ade33eB11';

        let addr = getAddress(WETH, DAI);
        expect(addr).to.eql(CONFIRMED_ADDR);
        addr = getAddress(DAI, WETH);
        expect(addr).to.eql(CONFIRMED_ADDR);
        addr = getAddress(DAI, WETH.toLowerCase());
        expect(addr).to.eql(CONFIRMED_ADDR);
        addr = getAddress(DAI.toLowerCase(), WETH);
        expect(addr).to.eql(CONFIRMED_ADDR);
        addr = getAddress(DAI.toLowerCase(), WETH.toLowerCase());
        expect(addr).to.eql(CONFIRMED_ADDR);
    });

    it('Should return correct total swap cost', async () => {
        const gasPriceWei = new BigNumber(30000000000); // 30GWEI
        const swapGasCost = new BigNumber(100000);
        const tokenPriceWei = new BigNumber(352480995000000000);

        const totalSwapCost = calculateTotalSwapCost(
            tokenPriceWei,
            swapGasCost,
            gasPriceWei
        );

        const expectedTotalSwapCost = new BigNumber(1057442985000000);
        expect(expectedTotalSwapCost).to.eql(totalSwapCost);
    });

    it('Should return correct total swap cost', async () => {
        const gasPriceWei = new BigNumber(30000000000); // 30GWEI
        const swapGasCost = new BigNumber(100000);
        const tokenPriceWei = new BigNumber(240000000000000000000);

        const totalSwapCost = calculateTotalSwapCost(
            tokenPriceWei,
            swapGasCost,
            gasPriceWei
        );

        const expectedTotalSwapCost = new BigNumber(720000000000000000);
        expect(expectedTotalSwapCost).to.eql(totalSwapCost);
    });

    it('Should return 0 cost if no UniSwap pool for Eth/Token', async () => {
        const provider = new JsonRpcProvider(
            `https://mainnet.infura.io/v3/${process.env.INFURA}`
        );
        const gasPriceWei = new BigNumber(30000000000);
        const swapGasCost = new BigNumber(100000);

        const costExpected = new BigNumber(0);
        const cost = await sor.getCostOutputToken(
            '0x0',
            gasPriceWei,
            swapGasCost,
            provider
        );

        expect(cost).to.eql(costExpected);
    });

    it('Should return 0 if not Mainnet', async () => {
        const provider = new JsonRpcProvider(
            `https://kovan.infura.io/v3/${process.env.INFURA}`
        );
        const gasPriceWei = new BigNumber(30000000000);
        const swapGasCost = new BigNumber(100000);

        const costExpected = new BigNumber(0);
        const cost = await sor.getCostOutputToken(
            DAI,
            gasPriceWei,
            swapGasCost,
            provider
        );

        expect(cost).to.eql(costExpected);
    }).timeout(5000);

    it('Example of full call with DAI & 30GWEI Gas Price', async () => {
        const provider = new JsonRpcProvider(
            `https://mainnet.infura.io/v3/${process.env.INFURA}`
        );
        const gasPriceWei = new BigNumber(30000000000);
        const swapGasCost = new BigNumber(100000);

        const cost = await sor.getCostOutputToken(
            DAI,
            gasPriceWei,
            swapGasCost,
            provider
        );
        const costEth = scale(cost, -18);
        console.log(`CostOutputToken DAI: ${costEth.toString()}`);
    }).timeout(5000);

    it('Example of full call with USDC & 30GWEI Gas Price', async () => {
        const provider = new JsonRpcProvider(
            `https://mainnet.infura.io/v3/${process.env.INFURA}`
        );
        const gasPriceWei = new BigNumber(30000000000);
        const swapGasCost = new BigNumber(100000);

        const cost = await sor.getCostOutputToken(
            USDC,
            gasPriceWei,
            swapGasCost,
            provider
        );
        const costEth = scale(cost, -6);
        console.log(`CostOutputToken USDC: ${costEth.toString()}`);
    }).timeout(5000);

    it('Example of full call with MKR & 30GWEI Gas Price', async () => {
        const provider = new JsonRpcProvider(
            `https://mainnet.infura.io/v3/${process.env.INFURA}`
        );
        const gasPriceWei = new BigNumber(30000000000);
        const swapGasCost = new BigNumber(100000);
        const MKR = '0x9f8F72aA9304c8B593d555F12eF6589cC3A579A2';

        const cost = await sor.getCostOutputToken(
            MKR,
            gasPriceWei,
            swapGasCost,
            provider
        );
        const costEth = scale(cost, -18);
        console.log(`CostOutputToken MKR: ${costEth.toString()}`);
    }).timeout(5000);

    it('Example of full call with WETH & 30GWEI Gas Price', async () => {
        const provider = new JsonRpcProvider(
            `https://mainnet.infura.io/v3/${process.env.INFURA}`
        );
        const gasPriceWei = new BigNumber(30000000000);
        const swapGasCost = new BigNumber(100000);

        const cost = await sor.getCostOutputToken(
            WETH,
            gasPriceWei,
            swapGasCost,
            provider
        );
        const costEth = scale(cost, -18);
        console.log(`CostOutputToken WETH: ${costEth.toString()}`);
        expect(cost).to.eql(gasPriceWei.times(swapGasCost));
    }).timeout(5000);
});<|MERGE_RESOLUTION|>--- conflicted
+++ resolved
@@ -3,11 +3,7 @@
 import { expect } from 'chai';
 import { JsonRpcProvider } from '@ethersproject/providers';
 import { BigNumber } from '../src/utils/bignumber';
-<<<<<<< HEAD
-import { scale } from '../src/bmath';
-=======
 import { scale } from '../src/utils/bignumber';
->>>>>>> d2a1806d
 import { calculateTotalSwapCost, getAddress } from '../src/costToken';
 const sor = require('../src');
 
