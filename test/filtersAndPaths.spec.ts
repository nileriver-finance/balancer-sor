--- conflicted
+++ resolved
@@ -18,14 +18,9 @@
 
 import subgraphPoolsLarge from './testData/testPools/subgraphPoolsLarge.json';
 import testPools from './testData/filterTestPools.json';
-<<<<<<< HEAD
-import { DAI, USDC, WETH } from './lib/constants';
-import { BigNumber, bnum, ZERO } from '../src/utils/bignumber';
-=======
 import { Zero } from '@ethersproject/constants';
 import { parseFixed, BigNumber } from '@ethersproject/bignumber';
 import { DAI, USDC, WETH } from './lib/constants';
->>>>>>> 759637fb
 
 describe('Tests pools filtering and path processing', () => {
     it('weighted test pools check', () => {
@@ -368,11 +363,7 @@
         );
 
         // Known results taken from previous version
-<<<<<<< HEAD
-        assert.equal(maxAmt.toString(), '1620.713758415909242297');
-=======
         assert.equal(maxAmt.toString(), '1620713758415909242296');
->>>>>>> 759637fb
         checkPath(
             ['0x75286e183d923a5f52f52be205e358c5c9101b09'],
             poolsAll,
@@ -382,8 +373,7 @@
         );
         assert.equal(
             pathsSorted[0].limitAmount.toString(),
-<<<<<<< HEAD
-            '1469.3506706536194958983'
+            '1469350670653619495898'
         );
         checkPath(
             ['0x57755f7dec33320bca83159c26e93751bfd30fbe'],
@@ -394,7 +384,7 @@
         );
         assert.equal(
             pathsSorted[1].limitAmount.toString(),
-            '141.7338105725583675081'
+            '141733810572558367508'
         );
         checkPath(
             ['0x2dbd24322757d2e28de4230b1ca5b88e49a76979'],
@@ -405,7 +395,7 @@
         );
         assert.equal(
             pathsSorted[2].limitAmount.toString(),
-            '9.5956664317167564606'
+            '9595666431716756460'
         );
         checkPath(
             [
@@ -420,10 +410,33 @@
 
         assert.equal(
             pathsSorted[3].limitAmount.toString(),
-            '0.03361075801462243'
-=======
-            '1469350670653619495898'
-        );
+            '33610758014622430'
+        );
+    });
+
+    it('should calc weighted path limits, exactOut', () => {
+        const maxPools = 4;
+        const tokenIn = DAI;
+        const tokenOut = USDC;
+
+        const [, , , , poolsAll, pathsSorted, maxAmt] = filter(
+            testPools.weightedOnly,
+            tokenIn,
+            tokenOut,
+            maxPools,
+            SwapTypes.SwapExactOut
+        );
+
+        // Known results taken from previous version
+        assert.equal(maxAmt.toString(), '1265931102');
+        checkPath(
+            ['0x75286e183d923a5f52f52be205e358c5c9101b09'],
+            poolsAll,
+            pathsSorted[0],
+            tokenIn,
+            tokenOut
+        );
+        assert.equal(pathsSorted[0].limitAmount.toString(), '1113575469');
         checkPath(
             ['0x57755f7dec33320bca83159c26e93751bfd30fbe'],
             poolsAll,
@@ -431,10 +444,7 @@
             tokenIn,
             tokenOut
         );
-        assert.equal(
-            pathsSorted[1].limitAmount.toString(),
-            '141733810572558367508'
-        );
+        assert.equal(pathsSorted[1].limitAmount.toString(), '142877013');
         checkPath(
             ['0x2dbd24322757d2e28de4230b1ca5b88e49a76979'],
             poolsAll,
@@ -442,10 +452,7 @@
             tokenIn,
             tokenOut
         );
-        assert.equal(
-            pathsSorted[2].limitAmount.toString(),
-            '9595666431716756460'
-        );
+        assert.equal(pathsSorted[2].limitAmount.toString(), '9445925');
         checkPath(
             [
                 '0x29f55de880d4dcae40ba3e63f16407a31b4d44ee',
@@ -456,108 +463,15 @@
             tokenIn,
             tokenOut
         );
-
-        assert.equal(
-            pathsSorted[3].limitAmount.toString(),
-            '33610758014622430'
->>>>>>> 759637fb
-        );
-    });
-
-    it('should calc weighted path limits, exactOut', () => {
+        assert.equal(pathsSorted[3].limitAmount.toString(), '32695');
+    });
+
+    it('should calc stable path limits', () => {
         const maxPools = 4;
         const tokenIn = DAI;
         const tokenOut = USDC;
 
         const [, , , , poolsAll, pathsSorted, maxAmt] = filter(
-            testPools.weightedOnly,
-            tokenIn,
-            tokenOut,
-            maxPools,
-            SwapTypes.SwapExactOut
-        );
-
-        // Known results taken from previous version
-<<<<<<< HEAD
-        assert.equal(maxAmt.toString(), '1265.9311029');
-=======
-        assert.equal(maxAmt.toString(), '1265931102');
->>>>>>> 759637fb
-        checkPath(
-            ['0x75286e183d923a5f52f52be205e358c5c9101b09'],
-            poolsAll,
-            pathsSorted[0],
-            tokenIn,
-            tokenOut
-<<<<<<< HEAD
-        );
-        assert.equal(pathsSorted[0].limitAmount.toString(), '1113.575469');
-        checkPath(
-            ['0x57755f7dec33320bca83159c26e93751bfd30fbe'],
-            poolsAll,
-            pathsSorted[1],
-            tokenIn,
-            tokenOut
-        );
-        assert.equal(pathsSorted[1].limitAmount.toString(), '142.8770136');
-        checkPath(
-            ['0x2dbd24322757d2e28de4230b1ca5b88e49a76979'],
-            poolsAll,
-            pathsSorted[2],
-            tokenIn,
-            tokenOut
-        );
-        assert.equal(pathsSorted[2].limitAmount.toString(), '9.4459251');
-        checkPath(
-            [
-                '0x29f55de880d4dcae40ba3e63f16407a31b4d44ee',
-                '0x12d6b6e24fdd9849abd42afd8f5775d36084a828',
-            ],
-            poolsAll,
-            pathsSorted[3],
-            tokenIn,
-            tokenOut
-        );
-        assert.equal(pathsSorted[3].limitAmount.toString(), '0.0326952');
-=======
-        );
-        assert.equal(pathsSorted[0].limitAmount.toString(), '1113575469');
-        checkPath(
-            ['0x57755f7dec33320bca83159c26e93751bfd30fbe'],
-            poolsAll,
-            pathsSorted[1],
-            tokenIn,
-            tokenOut
-        );
-        assert.equal(pathsSorted[1].limitAmount.toString(), '142877013');
-        checkPath(
-            ['0x2dbd24322757d2e28de4230b1ca5b88e49a76979'],
-            poolsAll,
-            pathsSorted[2],
-            tokenIn,
-            tokenOut
-        );
-        assert.equal(pathsSorted[2].limitAmount.toString(), '9445925');
-        checkPath(
-            [
-                '0x29f55de880d4dcae40ba3e63f16407a31b4d44ee',
-                '0x12d6b6e24fdd9849abd42afd8f5775d36084a828',
-            ],
-            poolsAll,
-            pathsSorted[3],
-            tokenIn,
-            tokenOut
-        );
-        assert.equal(pathsSorted[3].limitAmount.toString(), '32695');
->>>>>>> 759637fb
-    });
-
-    it('should calc stable path limits', () => {
-        const maxPools = 4;
-        const tokenIn = DAI;
-        const tokenOut = USDC;
-
-        const [, , , , poolsAll, pathsSorted, maxAmt] = filter(
             testPools.stableOnly,
             tokenIn,
             tokenOut,
@@ -566,11 +480,7 @@
         );
 
         // Known results taken from previous version
-<<<<<<< HEAD
-        assert.equal(maxAmt.toString(), '45024648.6053403220851457557');
-=======
         assert.equal(maxAmt.toString(), '45024648605340322085145755');
->>>>>>> 759637fb
         checkPath(
             ['0x6c3f90f043a72fa612cbac8115ee7e52bde6e490'],
             poolsAll,
@@ -580,11 +490,7 @@
         );
         assert.equal(
             pathsSorted[0].limitAmount.toString(),
-<<<<<<< HEAD
-            '45024648.6053403220851457557'
-=======
             '45024648605340322085145755'
->>>>>>> 759637fb
         );
     });
 
@@ -664,32 +570,19 @@
             tokenIn,
             tokenOut
         );
-<<<<<<< HEAD
-        assert.equal(maxAmt.toString(), '600');
-        assert.equal(pathsSorted.length, 2);
-        assert.equal(pathsSorted[0].limitAmount.toString(), '300');
-        assert.equal(pathsSorted[1].limitAmount.toString(), '300');
-=======
         assert.equal(maxAmt.toString(), '600000000');
         assert.equal(pathsSorted.length, 2);
         assert.equal(pathsSorted[0].limitAmount.toString(), '300000000');
         assert.equal(pathsSorted[1].limitAmount.toString(), '300000000');
->>>>>>> 759637fb
 
         const [swaps, total] = getBestPaths(
             pathsSorted,
             SwapTypes.SwapExactIn,
-<<<<<<< HEAD
-            bnum('1'),
-            4,
-            ZERO
-=======
             parseFixed('1', 6),
             6,
             18,
             4,
             Zero
->>>>>>> 759637fb
         );
 
         assert.equal(total.toString(), '0.979134514480937');
@@ -788,17 +681,6 @@
             tokenIn,
             tokenOut
         );
-<<<<<<< HEAD
-        assert.equal(maxLiquidityAvailable.toString(), '457.9799537393987');
-        assert.equal(pathsSorted.length, 2);
-        assert.equal(
-            pathsSorted[0].limitAmount.toString(),
-            '228.98997686969935'
-        );
-        assert.equal(
-            pathsSorted[1].limitAmount.toString(),
-            '228.98997686969935'
-=======
         assert.equal(maxLiquidityAvailable.toString(), '457979953739398700000');
         assert.equal(pathsSorted.length, 2);
         assert.equal(
@@ -808,23 +690,16 @@
         assert.equal(
             pathsSorted[1].limitAmount.toString(),
             '228989976869699350000'
->>>>>>> 759637fb
         );
 
         const [swaps, total] = getBestPaths(
             pathsSorted,
             SwapTypes.SwapExactOut,
-<<<<<<< HEAD
-            bnum('1'),
-            4,
-            ZERO
-=======
             parseFixed('1', 18),
             18,
             6,
             4,
             Zero
->>>>>>> 759637fb
         );
 
         assert.equal(total.toString(), '1.021332');
@@ -905,11 +780,7 @@
     );
 
     let pathsSorted: NewPath[] = [];
-<<<<<<< HEAD
-    let maxAmt = ZERO;
-=======
     let maxAmt = Zero;
->>>>>>> 759637fb
     [pathsSorted, maxAmt] = calculatePathLimits(cloneDeep(pathData), swapType);
 
     return [
