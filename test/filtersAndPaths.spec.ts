// TS_NODE_PROJECT='tsconfig.testing.json' npx mocha -r ts-node/register test/filtersAndPaths.spec.ts
import { assert } from 'chai';
import cloneDeep from 'lodash.clonedeep';
import {
    PoolDictionary,
    NewPath,
    SwapTypes,
    SubgraphPoolBase,
} from '../src/types';
import {
    filterPoolsOfInterest,
    filterHopPools,
    parseToPoolsDict,
} from '../src/routeProposal/filtering';
import { calculatePathLimits } from '../src/routeProposal/pathLimits';
import { getBestPaths } from '../src/router';
<<<<<<< HEAD
import BigNumber from 'bignumber.js';
import { countPoolSwapPairTypes, checkPath } from './lib/testHelpers';
=======
import { countPoolSwapPairTypes } from './lib/testHelpers';
>>>>>>> 66792c05

import subgraphPoolsLarge from './testData/testPools/subgraphPoolsLarge.json';
import testPools from './testData/filterTestPools.json';
import { Zero } from '@ethersproject/constants';
import { parseFixed, BigNumber } from '@ethersproject/bignumber';

const WETH = '0xc02aaa39b223fe8d0a0e5c4f27ead9083c756cc2'; // WETH lower case
const DAI = '0x6B175474E89094C44Da98b954EedeAC495271d0F'.toLowerCase();
const USDC = '0xA0b86991c6218b36c1d19D4a2e9Eb0cE3606eB48'.toLowerCase();

describe('Tests pools filtering and path processing', () => {
    it('weighted test pools check', () => {
        assert.equal(
            testPools.weightedOnly.length,
            12,
            'Should be 12 weighted pools'
        );
        assert.equal(
            testPools.stableOnly.length,
            2,
            'Should be 2 stable pools'
        );
    });

    it('should filter to only direct pools for maxPools = 1', () => {
        const maxPools = 1;

        const [poolsOfInterestDictionary, hopTokens] = filter(
            testPools.weightedOnly,
            DAI,
            USDC,
            maxPools
        );

        const [noDirect, noHopIn, noHopOut] = countPoolSwapPairTypes(
            poolsOfInterestDictionary
        );

        assert.equal(hopTokens.length, 0);
        assert.equal(noHopIn, 0);
        assert.equal(noHopOut, 0);
        assert.equal(noDirect, 3); // 1 has 0 balances
    });

    it('Get multihop pools - WETH>DAI', async () => {
        const maxPools = 4;
        const tokenIn = WETH;
        const tokenOut = DAI;

        const [, hopTokens, poolsMostLiquid, pathData, poolsAll] = filter(
            subgraphPoolsLarge.pools,
            tokenIn,
            tokenOut,
            maxPools
        );

        const [, noHopIn, noHopOut] = countPoolSwapPairTypes(poolsMostLiquid);

        assert.equal(hopTokens.length, 4, 'Should have 4 hopTokens');
        assert.equal(
            Object.keys(poolsMostLiquid).length,
            16,
            'Should have 16 multi-hop pools'
        );
        // There are 4 hop tokens but one pool has 2 paths using 2 different hop tokens hence 3 hop pools
        // 0xd6f0d319b2cce75123bf63e2c2bd8ba1f7d6b37a
        assert.equal(noHopIn, 3, 'Should have 3 hop in pools');
        assert.equal(noHopOut, 3, 'Should have 3 hop out pools');
        assert.equal(pathData.length, 14, 'Should have 14 paths');
        checkPath(
            ['0x165a50bc092f6870dc111c349bae5fc35147ac86'],
            poolsAll,
            pathData[0],
            tokenIn,
            tokenOut
        );
        checkPath(
            ['0x1b09173a0ffbad1cb7670b1a640013c0facfb71f'],
            poolsAll,
            pathData[1],
            tokenIn,
            tokenOut
        );
        checkPath(
            ['0x29f55de880d4dcae40ba3e63f16407a31b4d44ee'],
            poolsAll,
            pathData[2],
            tokenIn,
            tokenOut
        );
        checkPath(
            ['0x2dbd24322757d2e28de4230b1ca5b88e49a76979'],
            poolsAll,
            pathData[3],
            tokenIn,
            tokenOut
        );
        checkPath(
            ['0x4b47b11c353f0056c73a87fefccb6c43dc0d8065'],
            poolsAll,
            pathData[4],
            tokenIn,
            tokenOut
        );
        checkPath(
            ['0x53b89ce35928dda346c574d9105a5479cb87231c'],
            poolsAll,
            pathData[5],
            tokenIn,
            tokenOut
        );
        checkPath(
            ['0x9b208194acc0a8ccb2a8dcafeacfbb7dcc093f81'],
            poolsAll,
            pathData[6],
            tokenIn,
            tokenOut
        );
        checkPath(
            ['0xc0b2b0c5376cb2e6f73b473a7caa341542f707ce'],
            poolsAll,
            pathData[7],
            tokenIn,
            tokenOut
        );
        checkPath(
            ['0xe5d1fab0c5596ef846dcc0958d6d0b20e1ec4498'],
            poolsAll,
            pathData[8],
            tokenIn,
            tokenOut
        );
        checkPath(
            ['0xec577a919fca1b682f584a50b1048331ef0f30dd'],
            poolsAll,
            pathData[9],
            tokenIn,
            tokenOut
        );
        checkPath(
            [
                '0xd6f0d319b2cce75123bf63e2c2bd8ba1f7d6b37a',
                '0xa29f5e42760aa987214844e5db9ac4a8e16ca969',
            ],
            poolsAll,
            pathData[10],
            tokenIn,
            tokenOut
        );
        checkPath(
            [
                '0x7f0b4d22b8a9abe2ae9ea1077fe1ab77dc7283a3',
                '0xeba4dd6771c3e8ba3f168e47d052819abcc87cb2',
            ],
            poolsAll,
            pathData[11],
            tokenIn,
            tokenOut
        );
        checkPath(
            [
                '0xd6f0d319b2cce75123bf63e2c2bd8ba1f7d6b37a',
                '0xeba4dd6771c3e8ba3f168e47d052819abcc87cb2',
            ],
            poolsAll,
            pathData[12],
            tokenIn,
            tokenOut
        );
        checkPath(
            [
                '0xd4dbf96db2fdf8ed40296d8d104b371adf7dee12',
                '0x75286e183d923a5f52f52be205e358c5c9101b09',
            ],
            poolsAll,
            pathData[13],
            tokenIn,
            tokenOut
        );
    });

    it('should filter weighted only pools correctly', () => {
        const maxPools = 4;
        const tokenIn = DAI;
        const tokenOut = USDC;

        const [poolsOfInterestDictionary, hopTokens] = filter(
            testPools.weightedOnly,
            tokenIn,
            tokenOut,
            maxPools
        );

        const [noDirect, noHopIn, noHopOut] = countPoolSwapPairTypes(
            poolsOfInterestDictionary
        );

        assert.equal(hopTokens.length, 1);
        assert.equal(noHopIn, 2); // 1 has 0 balances
        assert.equal(noHopOut, 1); // 1 has 0 balances
        assert.equal(noDirect, 3); // 1 has 0 balances
        assert.equal(
            hopTokens[0],
            '0xc02aaa39b223fe8d0a0e5c4f27ead9083c756cc2'
        );
    });

    it('should filter stable only pools correctly', () => {
        const maxPools = 4;
        const tokenIn = DAI;
        const tokenOut = USDC;

        const [poolsOfInterestDictionary, hopTokens] = filter(
            testPools.stableOnly,
            tokenIn,
            tokenOut,
            maxPools
        );

        const [noDirect, noHopIn, noHopOut] = countPoolSwapPairTypes(
            poolsOfInterestDictionary
        );

        assert.equal(hopTokens.length, 0);
        assert.equal(noHopIn, 0); // 1 has 0 balances
        assert.equal(noHopOut, 0); // 1 has 0 balances
        assert.equal(noDirect, 1); // 1 has 0 balances
    });

    it('should filter stable & weighted pools correctly', () => {
        const maxPools = 4;
        const tokenIn = DAI;
        const tokenOut = USDC;
        const weighted: any = testPools.weightedOnly;
        const allPools: any = testPools.stableOnly.concat(weighted);

        const [poolsOfInterestDictionary, hopTokens] = filter(
            allPools,
            tokenIn,
            tokenOut,
            maxPools
        );

        const [noDirect, noHopIn, noHopOut, noWeighted, noStable] =
            countPoolSwapPairTypes(poolsOfInterestDictionary);

        assert.equal(hopTokens.length, 1);
        assert.equal(noHopIn, 2); // 1 has 0 balances
        assert.equal(noHopOut, 1); // 1 has 0 balances
        assert.equal(noDirect, 4); // 1 has 0 balances
        assert.equal(noWeighted, 6);
        assert.equal(noStable, 1);
    });

    it('should filter weighted only hop pools correctly', () => {
        const maxPools = 4;
        const tokenIn = DAI;
        const tokenOut = USDC;

        const [, hopTokens, poolsMostLiquid, pathData, poolsAll] = filter(
            testPools.weightedOnly,
            tokenIn,
            tokenOut,
            maxPools
        );

        const [noDirect, noHopIn, noHopOut] =
            countPoolSwapPairTypes(poolsMostLiquid);

        assert.equal(hopTokens.length, 1);
        assert.equal(noHopIn, hopTokens.length);
        assert.equal(noHopOut, hopTokens.length);
        assert.equal(noDirect, 3);
        assert.equal(pathData.length, 4);

        checkPath(
            ['0x2dbd24322757d2e28de4230b1ca5b88e49a76979'],
            poolsAll,
            pathData[0],
            tokenIn,
            tokenOut
        );
        checkPath(
            ['0x57755f7dec33320bca83159c26e93751bfd30fbe'],
            poolsAll,
            pathData[1],
            tokenIn,
            tokenOut
        );
        checkPath(
            ['0x75286e183d923a5f52f52be205e358c5c9101b09'],
            poolsAll,
            pathData[2],
            tokenIn,
            tokenOut
        );
        checkPath(
            [
                '0x29f55de880d4dcae40ba3e63f16407a31b4d44ee',
                '0x12d6b6e24fdd9849abd42afd8f5775d36084a828',
            ],
            poolsAll,
            pathData[3],
            tokenIn,
            tokenOut
        );
    });

    it('should filter stable only hop pools correctly', () => {
        const maxPools = 4;
        const tokenIn = DAI;
        const tokenOut = USDC;

        const [, hopTokens, poolsMostLiquid, pathData, poolsAll] = filter(
            testPools.stableOnly,
            tokenIn,
            tokenOut,
            maxPools
        );

        const [noDirect, noHopIn, noHopOut] =
            countPoolSwapPairTypes(poolsMostLiquid);

        assert.equal(hopTokens.length, 0);
        assert.equal(noHopIn, hopTokens.length);
        assert.equal(noHopOut, hopTokens.length);
        assert.equal(noDirect, 1);
        assert.equal(pathData.length, 1);
        checkPath(
            ['0x6c3f90f043a72fa612cbac8115ee7e52bde6e490'],
            poolsAll,
            pathData[0],
            tokenIn,
            tokenOut
        );
    });

    it('should calc weighted path limits', () => {
        const maxPools = 4;
        const tokenIn = DAI;
        const tokenOut = USDC;

        const [, , , , poolsAll, pathsSorted, maxAmt] = filter(
            testPools.weightedOnly,
            tokenIn,
            tokenOut,
            maxPools
        );

<<<<<<< HEAD
        // Known results taken from previous version
        assert.equal(maxAmt.toString(), '1620.713758415909242297');
        checkPath(
            ['0x75286e183d923a5f52f52be205e358c5c9101b09'],
            poolsAll,
            pathsSorted[0],
            tokenIn,
            tokenOut
        );
        assert.equal(
            pathsSorted[0].limitAmount.toString(),
            '1469.3506706536194958983'
        );
        checkPath(
            ['0x57755f7dec33320bca83159c26e93751bfd30fbe'],
            poolsAll,
            pathsSorted[1],
            tokenIn,
            tokenOut
        );
        assert.equal(
            pathsSorted[1].limitAmount.toString(),
            '141.7338105725583675081'
        );
        checkPath(
            ['0x2dbd24322757d2e28de4230b1ca5b88e49a76979'],
            poolsAll,
            pathsSorted[2],
            tokenIn,
            tokenOut
        );
=======
        const [paths, maxAmt] = calculatePathLimits(
            pathData,
            SwapTypes.SwapExactIn
        );

        // Known results taken from previous version
        assert.equal(maxAmt.toString(), '1620713758415909242296');
        assert.equal(paths[0].id, '0x75286e183d923a5f52f52be205e358c5c9101b09');
        assert.equal(paths[0].limitAmount.toString(), '1469350670653619495898');
        assert.equal(paths[1].id, '0x57755f7dec33320bca83159c26e93751bfd30fbe');
        assert.equal(paths[1].limitAmount.toString(), '141733810572558367508');
        assert.equal(paths[2].id, '0x2dbd24322757d2e28de4230b1ca5b88e49a76979');
        assert.equal(paths[2].limitAmount.toString(), '9595666431716756460');
>>>>>>> 66792c05
        assert.equal(
            pathsSorted[2].limitAmount.toString(),
            '9.5956664317167564606'
        );
        checkPath(
            [
                '0x29f55de880d4dcae40ba3e63f16407a31b4d44ee',
                '0x12d6b6e24fdd9849abd42afd8f5775d36084a828',
            ],
            poolsAll,
            pathsSorted[3],
            tokenIn,
            tokenOut
        );
        assert.equal(
            pathsSorted[3].limitAmount.toString(),
            '0.03361075801462243'
        );
<<<<<<< HEAD
=======
        assert.equal(paths[3].limitAmount.toString(), '33610758014622430');
>>>>>>> 66792c05
    });

    it('should calc weighted path limits, exactOut', () => {
        const maxPools = 4;
        const tokenIn = DAI;
        const tokenOut = USDC;

        const [, , , , poolsAll, pathsSorted, maxAmt] = filter(
            testPools.weightedOnly,
            tokenIn,
            tokenOut,
            maxPools,
            SwapTypes.SwapExactOut
        );

<<<<<<< HEAD
        // Known results taken from previous version
        assert.equal(maxAmt.toString(), '1265.9311029');
        checkPath(
            ['0x75286e183d923a5f52f52be205e358c5c9101b09'],
            poolsAll,
            pathsSorted[0],
            tokenIn,
            tokenOut
        );
        assert.equal(pathsSorted[0].limitAmount.toString(), '1113.575469');
        checkPath(
            ['0x57755f7dec33320bca83159c26e93751bfd30fbe'],
            poolsAll,
            pathsSorted[1],
            tokenIn,
            tokenOut
        );
        assert.equal(pathsSorted[1].limitAmount.toString(), '142.8770136');
        checkPath(
            ['0x2dbd24322757d2e28de4230b1ca5b88e49a76979'],
            poolsAll,
            pathsSorted[2],
            tokenIn,
            tokenOut
        );
        assert.equal(pathsSorted[2].limitAmount.toString(), '9.4459251');
        checkPath(
            [
                '0x29f55de880d4dcae40ba3e63f16407a31b4d44ee',
                '0x12d6b6e24fdd9849abd42afd8f5775d36084a828',
            ],
            poolsAll,
            pathsSorted[3],
            tokenIn,
            tokenOut
        );
        assert.equal(pathsSorted[3].limitAmount.toString(), '0.0326952');
=======
        const [paths, maxAmt] = calculatePathLimits(
            pathData,
            SwapTypes.SwapExactOut
        );

        // Known results taken from previous version
        assert.equal(maxAmt.toString(), '1265931102');
        assert.equal(paths[0].id, '0x75286e183d923a5f52f52be205e358c5c9101b09');
        assert.equal(paths[0].limitAmount.toString(), '1113575469');
        assert.equal(paths[1].id, '0x57755f7dec33320bca83159c26e93751bfd30fbe');
        assert.equal(paths[1].limitAmount.toString(), '142877013');
        assert.equal(paths[2].id, '0x2dbd24322757d2e28de4230b1ca5b88e49a76979');
        assert.equal(paths[2].limitAmount.toString(), '9445925');
        assert.equal(
            paths[3].id,
            '0x29f55de880d4dcae40ba3e63f16407a31b4d44ee0x12d6b6e24fdd9849abd42afd8f5775d36084a828'
        );
        assert.equal(paths[3].limitAmount.toString(), '32695');
>>>>>>> 66792c05
    });

    it('should calc stable path limits', () => {
        const maxPools = 4;
        const tokenIn = DAI;
        const tokenOut = USDC;

        const [, , , , poolsAll, pathsSorted, maxAmt] = filter(
            testPools.stableOnly,
            tokenIn,
            tokenOut,
            maxPools,
            SwapTypes.SwapExactIn
        );

        // Known results taken from previous version
<<<<<<< HEAD
        assert.equal(maxAmt.toString(), '45024648.6053403220851457557');
        checkPath(
            ['0x6c3f90f043a72fa612cbac8115ee7e52bde6e490'],
            poolsAll,
            pathsSorted[0],
            tokenIn,
            tokenOut
        );
        assert.equal(
            pathsSorted[0].limitAmount.toString(),
            '45024648.6053403220851457557'
        );
=======
        assert.equal(maxAmt.toString(), '45024648605340322085145755');
        assert.equal(paths[0].id, '0x6c3f90f043a72fa612cbac8115ee7e52bde6e490');
        assert.equal(
            paths[0].limitAmount.toString(),
            '45024648605340322085145755'
        );

        [paths, maxAmt] = calculatePathLimits(pathData, SwapTypes.SwapExactOut);

        // Known results taken from previous version
        assert.equal(maxAmt.toString(), '76533088793376');
        assert.equal(paths[0].id, '0x6c3f90f043a72fa612cbac8115ee7e52bde6e490');
        assert.equal(paths[0].limitAmount.toString(), '76533088793376');
>>>>>>> 66792c05
    });

    it('Test pool class that has direct & multihop paths', async () => {
        const tokenIn = USDC;
        const tokenOut = DAI;
        const maxPools = 4;

        const [poolsOfInterestDictionary, hopTokens] = filter(
            testPools.pathTestDirectAndMulti,
            tokenIn,
            tokenOut,
            maxPools,
            SwapTypes.SwapExactIn
        );

        const [noDirect, noHopIn, noHopOut] = countPoolSwapPairTypes(
            poolsOfInterestDictionary // poolsMostLiquid
        );

        assert.equal(hopTokens.length, 0);
        assert.equal(Object.keys(poolsOfInterestDictionary).length, 2);
        assert.equal(noDirect, 1);
        assert.equal(noHopIn, 0);
        assert.equal(noHopOut, 1);
    });

    it('Test pool class that has two multihop paths, swapExactIn', async () => {
        const maxPools = 4;
        const tokenIn = USDC;
        const tokenOut = DAI;

<<<<<<< HEAD
        const [
            poolsOfInterestDictionary,
            hopTokens,
            poolsMostLiquid,
            pathData,
            poolsAll,
            pathsSorted,
            maxAmt,
        ] = filter(
            testPools.pathTestPoolTwoMultiHops,
=======
        const [poolsOfInterestDictionary, hopTokens] = filterPoolsOfInterest(
            pools,
>>>>>>> 66792c05
            tokenIn,
            tokenOut,
            maxPools,
            SwapTypes.SwapExactIn
        );

        const [noDirect, noHopIn, noHopOut] = countPoolSwapPairTypes(
            poolsOfInterestDictionary
        );

        assert.equal(hopTokens.length, 2);
        assert.equal(Object.keys(poolsOfInterestDictionary).length, 2); // 4 paths using two pools.
        assert.equal(noDirect, 0);
        assert.equal(noHopIn, 1);
        assert.equal(noHopOut, 1);
<<<<<<< HEAD
        assert.equal(pathData.length, 2);
        assert.equal(Object.keys(poolsMostLiquid).length, 2);
        checkPath(
            [
                '0x0481d726c3d25250a8963221945ed93b8a5315a9',
                '0x07d13ed39ee291c1506675ff42f9b2b6b50e2d3e',
            ],
            poolsAll,
            pathsSorted[0],
            tokenIn,
            tokenOut
        );
        checkPath(
            [
                '0x0481d726c3d25250a8963221945ed93b8a5315a9',
                '0x07d13ed39ee291c1506675ff42f9b2b6b50e2d3e',
            ],
            poolsAll,
            pathsSorted[1],
            tokenIn,
            tokenOut
        );
        assert.equal(maxAmt.toString(), '600');
        assert.equal(pathsSorted.length, 2);
        assert.equal(pathsSorted[0].limitAmount.toString(), '300');
        assert.equal(pathsSorted[1].limitAmount.toString(), '300');
=======

        const [filteredPoolsOfInterestDictionary, candidatePaths] =
            filterHopPools(
                tokenIn,
                tokenOut,
                hopTokens,
                poolsOfInterestDictionary
            );

        assert.equal(candidatePaths.length, 2);
        assert.equal(Object.keys(filteredPoolsOfInterestDictionary).length, 2);
        assert.equal(
            candidatePaths[0].id,
            '0x0481d726c3d25250a8963221945ed93b8a5315a90x07d13ed39ee291c1506675ff42f9b2b6b50e2d3e'
        );
        assert.equal(
            candidatePaths[1].id,
            '0x0481d726c3d25250a8963221945ed93b8a5315a90x07d13ed39ee291c1506675ff42f9b2b6b50e2d3e'
        );

        const [pathsWithLimits, maxLiquidityAvailable] = calculatePathLimits(
            candidatePaths,
            SwapTypes.SwapExactIn
        );

        assert.equal(maxLiquidityAvailable.toString(), '600000000');
        assert.equal(pathsWithLimits.length, 2);
        assert.equal(pathsWithLimits[0].limitAmount.toString(), '300000000');
        assert.equal(pathsWithLimits[1].limitAmount.toString(), '300000000');
>>>>>>> 66792c05

        const [swaps, total, marketSp] = getBestPaths(
            cloneDeep(poolsOfInterestDictionary), // Need to keep original pools for cache
<<<<<<< HEAD
            pathsSorted,
=======
            pathsWithLimits,
>>>>>>> 66792c05
            SwapTypes.SwapExactIn,
            parseFixed('1', 6),
            6,
            18,
            4,
            Zero
        );

        assert.equal(total.toString(), '0.979134514480937');
        assert.equal(swaps.length, 2);
        assert.equal(
            swaps[0][0].pool,
            '0x0481d726c3d25250a8963221945ed93b8a5315a9'
        );
        assert.equal(swaps[0][0].swapAmount, '0.500000000000022424');
        assert.equal(swaps[0][0].tokenIn, tokenIn);
        assert.equal(
            swaps[0][0].tokenOut,
            '0x0000000000085d4780b73119b644ae5ecd22b376'
        );
        assert.equal(
            swaps[0][1].pool,
            '0x07d13ed39ee291c1506675ff42f9b2b6b50e2d3e'
        );
        assert.equal(swaps[0][1].swapAmount, '0.494754097206656');
        assert.equal(
            swaps[0][1].tokenIn,
            '0x0000000000085d4780b73119b644ae5ecd22b376'
        );
        assert.equal(swaps[0][1].tokenOut, tokenOut);
        assert.equal(
            swaps[1][0].pool,
            '0x0481d726c3d25250a8963221945ed93b8a5315a9'
        );
        assert.equal(swaps[1][0].swapAmount, '0.499999999999977576');
        assert.equal(swaps[1][0].tokenIn, tokenIn);
        assert.equal(
            swaps[1][0].tokenOut,
            '0xc02aaa39b223fe8d0a0e5c4f27ead9083c756cc2'
        );
        assert.equal(
            swaps[1][1].pool,
            '0x07d13ed39ee291c1506675ff42f9b2b6b50e2d3e'
        );
        assert.equal(swaps[1][1].swapAmount, '0.494755096217348');
        assert.equal(
            swaps[1][1].tokenIn,
            '0xc02aaa39b223fe8d0a0e5c4f27ead9083c756cc2'
        );
        assert.equal(swaps[1][1].tokenOut, tokenOut);
    });

    it('Test pool class that has two multihop paths, swapExactOut', async () => {
        const maxPools = 4;
        const tokenIn = USDC;
        const tokenOut = DAI;

        const [
            poolsOfInterestDictionary,
            hopTokens,
            poolsMostLiquid,
            pathData,
            poolsAll,
            pathsSorted,
            maxLiquidityAvailable,
        ] = filter(
            testPools.pathTestPoolTwoMultiHops,
            tokenIn,
            tokenOut,
            maxPools,
            SwapTypes.SwapExactOut
        );

        const [noDirect, noHopIn, noHopOut] = countPoolSwapPairTypes(
            poolsOfInterestDictionary
        );

        assert.equal(hopTokens.length, 2);
        assert.equal(Object.keys(poolsOfInterestDictionary).length, 2); // 4 paths using two pools.
        assert.equal(noDirect, 0);
        assert.equal(noHopIn, 1);
        assert.equal(noHopOut, 1);
        assert.equal(pathData.length, 2);
        assert.equal(Object.keys(poolsOfInterestDictionary).length, 2);
        checkPath(
            [
                '0x0481d726c3d25250a8963221945ed93b8a5315a9',
                '0x07d13ed39ee291c1506675ff42f9b2b6b50e2d3e',
            ],
            poolsAll,
            pathData[0],
            tokenIn,
            tokenOut
        );
        checkPath(
            [
                '0x0481d726c3d25250a8963221945ed93b8a5315a9',
                '0x07d13ed39ee291c1506675ff42f9b2b6b50e2d3e',
            ],
            poolsAll,
            pathData[1],
            tokenIn,
            tokenOut
        );
        assert.equal(maxLiquidityAvailable.toString(), '457.9799537393987');
        assert.equal(pathsSorted.length, 2);
        assert.equal(
            pathsSorted[0].limitAmount.toString(),
            '228.98997686969935'
        );
<<<<<<< HEAD
        assert.equal(
            pathsSorted[1].limitAmount.toString(),
            '228.98997686969935'
        );

        let swaps: any, total: BigNumber, marketSp: BigNumber;
        [swaps, total, marketSp] = getBestPaths(
=======

        const [paths, maxLiquidityAvailable] = calculatePathLimits(
            pathData,
            SwapTypes.SwapExactOut
        );

        assert.equal(maxLiquidityAvailable.toString(), '457979953739398700000');
        assert.equal(paths.length, 2);
        assert.equal(paths[0].limitAmount.toString(), '228989976869699350000');
        assert.equal(paths[1].limitAmount.toString(), '228989976869699350000');

        const [swaps, total, marketSp] = getBestPaths(
>>>>>>> 66792c05
            cloneDeep(poolsOfInterestDictionary), // Need to keep original pools for cache
            pathsSorted,
            SwapTypes.SwapExactOut,
            parseFixed('1', 18),
            18,
            6,
            4,
            Zero
        );

        assert.equal(total.toString(), '1.021332');
        assert.equal(swaps.length, 2);
        assert.equal(
            swaps[0][0].pool,
            '0x0481d726c3d25250a8963221945ed93b8a5315a9'
        );
        assert.equal(swaps[0][0].swapAmount, '0.505303156638908081');
        assert.equal(swaps[0][0].tokenIn, tokenIn);
        assert.equal(
            swaps[0][0].tokenOut,
            '0x0000000000085d4780b73119b644ae5ecd22b376'
        );
        assert.equal(
            swaps[0][1].pool,
            '0x07d13ed39ee291c1506675ff42f9b2b6b50e2d3e'
        );
        assert.equal(swaps[0][1].swapAmount, '0.499999999999981612');
        assert.equal(
            swaps[0][1].tokenIn,
            '0x0000000000085d4780b73119b644ae5ecd22b376'
        );
        assert.equal(swaps[0][1].tokenOut, tokenOut);
        assert.equal(
            swaps[1][0].pool,
            '0x0481d726c3d25250a8963221945ed93b8a5315a9'
        );
        assert.equal(swaps[1][0].swapAmount, '0.505303156638945455');
        assert.equal(swaps[1][0].tokenIn, tokenIn);
        assert.equal(
            swaps[1][0].tokenOut,
            '0xc02aaa39b223fe8d0a0e5c4f27ead9083c756cc2'
        );
        assert.equal(
            swaps[1][1].pool,
            '0x07d13ed39ee291c1506675ff42f9b2b6b50e2d3e'
        );
        assert.equal(swaps[1][1].swapAmount, '0.500000000000018388');
        assert.equal(
            swaps[1][1].tokenIn,
            '0xc02aaa39b223fe8d0a0e5c4f27ead9083c756cc2'
        );
        assert.equal(swaps[1][1].tokenOut, tokenOut);
    });
});

function filter(
    pools: SubgraphPoolBase[],
    tokenIn: string,
    tokenOut: string,
    maxPools: number,
    swapType = SwapTypes.SwapExactIn
): [
    PoolDictionary,
    string[],
    PoolDictionary,
    NewPath[],
    PoolDictionary,
    NewPath[],
    BigNumber
] {
    const timestamp = 0;
    const poolsAll = parseToPoolsDict(pools, timestamp);

    const [poolsOfInterestDictionary, hopTokens] = filterPoolsOfInterest(
        poolsAll,
        tokenIn,
        tokenOut,
        maxPools
    );

    const [poolsMostLiquid, pathData] = filterHopPools(
        tokenIn,
        tokenOut,
        hopTokens,
        cloneDeep(poolsOfInterestDictionary)
    );

    let pathsSorted: NewPath[] = [];
    let maxAmt: BigNumber = new BigNumber(0);
    [pathsSorted, maxAmt] = calculatePathLimits(cloneDeep(pathData), swapType);

    return [
        poolsOfInterestDictionary,
        hopTokens,
        poolsMostLiquid,
        pathData,
        poolsAll,
        pathsSorted,
        maxAmt,
    ];
}<|MERGE_RESOLUTION|>--- conflicted
+++ resolved
@@ -14,17 +14,14 @@
 } from '../src/routeProposal/filtering';
 import { calculatePathLimits } from '../src/routeProposal/pathLimits';
 import { getBestPaths } from '../src/router';
-<<<<<<< HEAD
-import BigNumber from 'bignumber.js';
 import { countPoolSwapPairTypes, checkPath } from './lib/testHelpers';
-=======
-import { countPoolSwapPairTypes } from './lib/testHelpers';
->>>>>>> 66792c05
 
 import subgraphPoolsLarge from './testData/testPools/subgraphPoolsLarge.json';
 import testPools from './testData/filterTestPools.json';
 import { Zero } from '@ethersproject/constants';
 import { parseFixed, BigNumber } from '@ethersproject/bignumber';
+
+import { BigNumber as OldBigNumber } from '../src/utils/bignumber';
 
 const WETH = '0xc02aaa39b223fe8d0a0e5c4f27ead9083c756cc2'; // WETH lower case
 const DAI = '0x6B175474E89094C44Da98b954EedeAC495271d0F'.toLowerCase();
@@ -369,56 +366,40 @@
             maxPools
         );
 
-<<<<<<< HEAD
-        // Known results taken from previous version
-        assert.equal(maxAmt.toString(), '1620.713758415909242297');
-        checkPath(
-            ['0x75286e183d923a5f52f52be205e358c5c9101b09'],
-            poolsAll,
-            pathsSorted[0],
-            tokenIn,
-            tokenOut
-        );
-        assert.equal(
-            pathsSorted[0].limitAmount.toString(),
-            '1469.3506706536194958983'
-        );
-        checkPath(
-            ['0x57755f7dec33320bca83159c26e93751bfd30fbe'],
-            poolsAll,
-            pathsSorted[1],
-            tokenIn,
-            tokenOut
-        );
-        assert.equal(
-            pathsSorted[1].limitAmount.toString(),
-            '141.7338105725583675081'
-        );
-        checkPath(
-            ['0x2dbd24322757d2e28de4230b1ca5b88e49a76979'],
-            poolsAll,
-            pathsSorted[2],
-            tokenIn,
-            tokenOut
-        );
-=======
-        const [paths, maxAmt] = calculatePathLimits(
-            pathData,
-            SwapTypes.SwapExactIn
-        );
-
         // Known results taken from previous version
         assert.equal(maxAmt.toString(), '1620713758415909242296');
-        assert.equal(paths[0].id, '0x75286e183d923a5f52f52be205e358c5c9101b09');
-        assert.equal(paths[0].limitAmount.toString(), '1469350670653619495898');
-        assert.equal(paths[1].id, '0x57755f7dec33320bca83159c26e93751bfd30fbe');
-        assert.equal(paths[1].limitAmount.toString(), '141733810572558367508');
-        assert.equal(paths[2].id, '0x2dbd24322757d2e28de4230b1ca5b88e49a76979');
-        assert.equal(paths[2].limitAmount.toString(), '9595666431716756460');
->>>>>>> 66792c05
+        checkPath(
+            ['0x75286e183d923a5f52f52be205e358c5c9101b09'],
+            poolsAll,
+            pathsSorted[0],
+            tokenIn,
+            tokenOut
+        );
+        assert.equal(
+            pathsSorted[0].limitAmount.toString(),
+            '1469350670653619495898'
+        );
+        checkPath(
+            ['0x57755f7dec33320bca83159c26e93751bfd30fbe'],
+            poolsAll,
+            pathsSorted[1],
+            tokenIn,
+            tokenOut
+        );
+        assert.equal(
+            pathsSorted[1].limitAmount.toString(),
+            '141733810572558367508'
+        );
+        checkPath(
+            ['0x2dbd24322757d2e28de4230b1ca5b88e49a76979'],
+            poolsAll,
+            pathsSorted[2],
+            tokenIn,
+            tokenOut
+        );
         assert.equal(
             pathsSorted[2].limitAmount.toString(),
-            '9.5956664317167564606'
+            '9595666431716756460'
         );
         checkPath(
             [
@@ -430,14 +411,11 @@
             tokenIn,
             tokenOut
         );
+
         assert.equal(
             pathsSorted[3].limitAmount.toString(),
-            '0.03361075801462243'
-        );
-<<<<<<< HEAD
-=======
-        assert.equal(paths[3].limitAmount.toString(), '33610758014622430');
->>>>>>> 66792c05
+            '33610758014622430'
+        );
     });
 
     it('should calc weighted path limits, exactOut', () => {
@@ -453,9 +431,8 @@
             SwapTypes.SwapExactOut
         );
 
-<<<<<<< HEAD
         // Known results taken from previous version
-        assert.equal(maxAmt.toString(), '1265.9311029');
+        assert.equal(maxAmt.toString(), '1265931102');
         checkPath(
             ['0x75286e183d923a5f52f52be205e358c5c9101b09'],
             poolsAll,
@@ -463,7 +440,7 @@
             tokenIn,
             tokenOut
         );
-        assert.equal(pathsSorted[0].limitAmount.toString(), '1113.575469');
+        assert.equal(pathsSorted[0].limitAmount.toString(), '1113575469');
         checkPath(
             ['0x57755f7dec33320bca83159c26e93751bfd30fbe'],
             poolsAll,
@@ -471,7 +448,7 @@
             tokenIn,
             tokenOut
         );
-        assert.equal(pathsSorted[1].limitAmount.toString(), '142.8770136');
+        assert.equal(pathsSorted[1].limitAmount.toString(), '142877013');
         checkPath(
             ['0x2dbd24322757d2e28de4230b1ca5b88e49a76979'],
             poolsAll,
@@ -479,7 +456,7 @@
             tokenIn,
             tokenOut
         );
-        assert.equal(pathsSorted[2].limitAmount.toString(), '9.4459251');
+        assert.equal(pathsSorted[2].limitAmount.toString(), '9445925');
         checkPath(
             [
                 '0x29f55de880d4dcae40ba3e63f16407a31b4d44ee',
@@ -490,27 +467,7 @@
             tokenIn,
             tokenOut
         );
-        assert.equal(pathsSorted[3].limitAmount.toString(), '0.0326952');
-=======
-        const [paths, maxAmt] = calculatePathLimits(
-            pathData,
-            SwapTypes.SwapExactOut
-        );
-
-        // Known results taken from previous version
-        assert.equal(maxAmt.toString(), '1265931102');
-        assert.equal(paths[0].id, '0x75286e183d923a5f52f52be205e358c5c9101b09');
-        assert.equal(paths[0].limitAmount.toString(), '1113575469');
-        assert.equal(paths[1].id, '0x57755f7dec33320bca83159c26e93751bfd30fbe');
-        assert.equal(paths[1].limitAmount.toString(), '142877013');
-        assert.equal(paths[2].id, '0x2dbd24322757d2e28de4230b1ca5b88e49a76979');
-        assert.equal(paths[2].limitAmount.toString(), '9445925');
-        assert.equal(
-            paths[3].id,
-            '0x29f55de880d4dcae40ba3e63f16407a31b4d44ee0x12d6b6e24fdd9849abd42afd8f5775d36084a828'
-        );
-        assert.equal(paths[3].limitAmount.toString(), '32695');
->>>>>>> 66792c05
+        assert.equal(pathsSorted[3].limitAmount.toString(), '32695');
     });
 
     it('should calc stable path limits', () => {
@@ -527,8 +484,7 @@
         );
 
         // Known results taken from previous version
-<<<<<<< HEAD
-        assert.equal(maxAmt.toString(), '45024648.6053403220851457557');
+        assert.equal(maxAmt.toString(), '45024648605340322085145755');
         checkPath(
             ['0x6c3f90f043a72fa612cbac8115ee7e52bde6e490'],
             poolsAll,
@@ -538,23 +494,8 @@
         );
         assert.equal(
             pathsSorted[0].limitAmount.toString(),
-            '45024648.6053403220851457557'
-        );
-=======
-        assert.equal(maxAmt.toString(), '45024648605340322085145755');
-        assert.equal(paths[0].id, '0x6c3f90f043a72fa612cbac8115ee7e52bde6e490');
-        assert.equal(
-            paths[0].limitAmount.toString(),
             '45024648605340322085145755'
         );
-
-        [paths, maxAmt] = calculatePathLimits(pathData, SwapTypes.SwapExactOut);
-
-        // Known results taken from previous version
-        assert.equal(maxAmt.toString(), '76533088793376');
-        assert.equal(paths[0].id, '0x6c3f90f043a72fa612cbac8115ee7e52bde6e490');
-        assert.equal(paths[0].limitAmount.toString(), '76533088793376');
->>>>>>> 66792c05
     });
 
     it('Test pool class that has direct & multihop paths', async () => {
@@ -586,7 +527,6 @@
         const tokenIn = USDC;
         const tokenOut = DAI;
 
-<<<<<<< HEAD
         const [
             poolsOfInterestDictionary,
             hopTokens,
@@ -597,10 +537,6 @@
             maxAmt,
         ] = filter(
             testPools.pathTestPoolTwoMultiHops,
-=======
-        const [poolsOfInterestDictionary, hopTokens] = filterPoolsOfInterest(
-            pools,
->>>>>>> 66792c05
             tokenIn,
             tokenOut,
             maxPools,
@@ -616,7 +552,6 @@
         assert.equal(noDirect, 0);
         assert.equal(noHopIn, 1);
         assert.equal(noHopOut, 1);
-<<<<<<< HEAD
         assert.equal(pathData.length, 2);
         assert.equal(Object.keys(poolsMostLiquid).length, 2);
         checkPath(
@@ -639,49 +574,14 @@
             tokenIn,
             tokenOut
         );
-        assert.equal(maxAmt.toString(), '600');
+        assert.equal(maxAmt.toString(), '600000000');
         assert.equal(pathsSorted.length, 2);
-        assert.equal(pathsSorted[0].limitAmount.toString(), '300');
-        assert.equal(pathsSorted[1].limitAmount.toString(), '300');
-=======
-
-        const [filteredPoolsOfInterestDictionary, candidatePaths] =
-            filterHopPools(
-                tokenIn,
-                tokenOut,
-                hopTokens,
-                poolsOfInterestDictionary
-            );
-
-        assert.equal(candidatePaths.length, 2);
-        assert.equal(Object.keys(filteredPoolsOfInterestDictionary).length, 2);
-        assert.equal(
-            candidatePaths[0].id,
-            '0x0481d726c3d25250a8963221945ed93b8a5315a90x07d13ed39ee291c1506675ff42f9b2b6b50e2d3e'
-        );
-        assert.equal(
-            candidatePaths[1].id,
-            '0x0481d726c3d25250a8963221945ed93b8a5315a90x07d13ed39ee291c1506675ff42f9b2b6b50e2d3e'
-        );
-
-        const [pathsWithLimits, maxLiquidityAvailable] = calculatePathLimits(
-            candidatePaths,
-            SwapTypes.SwapExactIn
-        );
-
-        assert.equal(maxLiquidityAvailable.toString(), '600000000');
-        assert.equal(pathsWithLimits.length, 2);
-        assert.equal(pathsWithLimits[0].limitAmount.toString(), '300000000');
-        assert.equal(pathsWithLimits[1].limitAmount.toString(), '300000000');
->>>>>>> 66792c05
+        assert.equal(pathsSorted[0].limitAmount.toString(), '300000000');
+        assert.equal(pathsSorted[1].limitAmount.toString(), '300000000');
 
         const [swaps, total, marketSp] = getBestPaths(
             cloneDeep(poolsOfInterestDictionary), // Need to keep original pools for cache
-<<<<<<< HEAD
             pathsSorted,
-=======
-            pathsWithLimits,
->>>>>>> 66792c05
             SwapTypes.SwapExactIn,
             parseFixed('1', 6),
             6,
@@ -786,34 +686,19 @@
             tokenIn,
             tokenOut
         );
-        assert.equal(maxLiquidityAvailable.toString(), '457.9799537393987');
+        assert.equal(maxLiquidityAvailable.toString(), '457979953739398700000');
         assert.equal(pathsSorted.length, 2);
         assert.equal(
             pathsSorted[0].limitAmount.toString(),
-            '228.98997686969935'
-        );
-<<<<<<< HEAD
+            '228989976869699350000'
+        );
         assert.equal(
             pathsSorted[1].limitAmount.toString(),
-            '228.98997686969935'
-        );
-
-        let swaps: any, total: BigNumber, marketSp: BigNumber;
+            '228989976869699350000'
+        );
+
+        let swaps: any, total: OldBigNumber, marketSp: OldBigNumber;
         [swaps, total, marketSp] = getBestPaths(
-=======
-
-        const [paths, maxLiquidityAvailable] = calculatePathLimits(
-            pathData,
-            SwapTypes.SwapExactOut
-        );
-
-        assert.equal(maxLiquidityAvailable.toString(), '457979953739398700000');
-        assert.equal(paths.length, 2);
-        assert.equal(paths[0].limitAmount.toString(), '228989976869699350000');
-        assert.equal(paths[1].limitAmount.toString(), '228989976869699350000');
-
-        const [swaps, total, marketSp] = getBestPaths(
->>>>>>> 66792c05
             cloneDeep(poolsOfInterestDictionary), // Need to keep original pools for cache
             pathsSorted,
             SwapTypes.SwapExactOut,
@@ -902,7 +787,7 @@
     );
 
     let pathsSorted: NewPath[] = [];
-    let maxAmt: BigNumber = new BigNumber(0);
+    let maxAmt = BigNumber.from('0');
     [pathsSorted, maxAmt] = calculatePathLimits(cloneDeep(pathData), swapType);
 
     return [
